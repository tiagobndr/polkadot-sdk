// Copyright (C) Parity Technologies (UK) Ltd.
// This file is part of Polkadot.

// Polkadot is free software: you can redistribute it and/or modify
// it under the terms of the GNU General Public License as published by
// the Free Software Foundation, either version 3 of the License, or
// (at your option) any later version.

// Polkadot is distributed in the hope that it will be useful,
// but WITHOUT ANY WARRANTY; without even the implied warranty of
// MERCHANTABILITY or FITNESS FOR A PARTICULAR PURPOSE.  See the
// GNU General Public License for more details.

// You should have received a copy of the GNU General Public License
// along with Polkadot.  If not, see <http://www.gnu.org/licenses/>.
//!
//! A generic runtime api subsystem mockup suitable to be used in benchmarks.

use itertools::Itertools;
use polkadot_primitives::{
<<<<<<< HEAD
	vstaging::{node_features, NodeFeatures},
	CandidateReceipt, CoreState, GroupIndex, IndexedVec, OccupiedCore, SessionInfo, ValidatorIndex,
=======
	vstaging::NodeFeatures, CandidateEvent, CandidateReceipt, CoreState, GroupIndex, IndexedVec,
	OccupiedCore, SessionIndex, SessionInfo, ValidatorIndex,
>>>>>>> b2c81b58
};

use bitvec::prelude::BitVec;
use polkadot_node_subsystem::{
	messages::{RuntimeApiMessage, RuntimeApiRequest},
	overseer, SpawnedSubsystem, SubsystemError,
};
use polkadot_node_subsystem_types::OverseerSignal;
use sp_consensus_babe::Epoch as BabeEpoch;
use sp_core::H256;
use std::collections::HashMap;

use crate::core::configuration::{TestAuthorities, TestConfiguration};
use futures::FutureExt;

const LOG_TARGET: &str = "subsystem-bench::runtime-api-mock";

/// Minimal state to answer requests.
pub struct RuntimeApiState {
	// All authorities in the test,
	authorities: TestAuthorities,
<<<<<<< HEAD
	// Node features state in the runtime
	node_features: NodeFeatures,
	// Candidate
=======
	// Candidate hashes per block
>>>>>>> b2c81b58
	candidate_hashes: HashMap<H256, Vec<CandidateReceipt>>,
	// Included candidates per bock
	included_candidates: HashMap<H256, Vec<CandidateEvent>>,
	babe_epoch: Option<BabeEpoch>,
	// The session child index,
	session_index: SessionIndex,
}

/// A mocked `runtime-api` subsystem.
pub struct MockRuntimeApi {
	state: RuntimeApiState,
	config: TestConfiguration,
}

impl MockRuntimeApi {
	pub fn new(
		config: TestConfiguration,
		authorities: TestAuthorities,
		candidate_hashes: HashMap<H256, Vec<CandidateReceipt>>,
		included_candidates: HashMap<H256, Vec<CandidateEvent>>,
		babe_epoch: Option<BabeEpoch>,
		session_index: SessionIndex,
	) -> MockRuntimeApi {
<<<<<<< HEAD
		// Enable chunk mapping feature to make systematic av-recovery possible.
		let node_features = node_features_with_chunk_mapping_enabled();

		Self { state: RuntimeApiState { authorities, node_features, candidate_hashes }, config }
=======
		Self {
			state: RuntimeApiState {
				authorities,
				candidate_hashes,
				included_candidates,
				babe_epoch,
				session_index,
			},
			config,
		}
>>>>>>> b2c81b58
	}

	fn session_info(&self) -> SessionInfo {
		session_info_for_peers(&self.config, &self.state.authorities)
	}
}

/// Generates a test session info with all passed authorities as consensus validators.
pub fn session_info_for_peers(
	configuration: &TestConfiguration,
	authorities: &TestAuthorities,
) -> SessionInfo {
	let all_validators = (0..configuration.n_validators)
		.map(|i| ValidatorIndex(i as _))
		.collect::<Vec<_>>();

	let validator_groups = all_validators
		.chunks(configuration.max_validators_per_core)
		.map(Vec::from)
		.collect::<Vec<_>>();

	SessionInfo {
		validators: authorities.validator_public.iter().cloned().collect(),
		discovery_keys: authorities.validator_authority_id.to_vec(),
		assignment_keys: authorities.validator_assignment_id.to_vec(),
		validator_groups: IndexedVec::<GroupIndex, Vec<ValidatorIndex>>::from(validator_groups),
		n_cores: configuration.n_cores as u32,
		needed_approvals: configuration.needed_approvals as u32,
		zeroth_delay_tranche_width: configuration.zeroth_delay_tranche_width as u32,
		relay_vrf_modulo_samples: configuration.relay_vrf_modulo_samples as u32,
		n_delay_tranches: configuration.n_delay_tranches as u32,
		no_show_slots: configuration.no_show_slots as u32,
		active_validator_indices: (0..authorities.validator_authority_id.len())
			.map(|index| ValidatorIndex(index as u32))
			.collect_vec(),
		dispute_period: 6,
		random_seed: [0u8; 32],
	}
}

#[overseer::subsystem(RuntimeApi, error=SubsystemError, prefix=self::overseer)]
impl<Context> MockRuntimeApi {
	fn start(self, ctx: Context) -> SpawnedSubsystem {
		let future = self.run(ctx).map(|_| Ok(())).boxed();

		SpawnedSubsystem { name: "test-environment", future }
	}
}

#[overseer::contextbounds(RuntimeApi, prefix = self::overseer)]
impl MockRuntimeApi {
	async fn run<Context>(self, mut ctx: Context) {
		let validator_group_count = self.session_info().validator_groups.len();

		loop {
			let msg = ctx.recv().await.expect("Overseer never fails us");

			match msg {
				orchestra::FromOrchestra::Signal(signal) =>
					if signal == OverseerSignal::Conclude {
						return
					},
				orchestra::FromOrchestra::Communication { msg } => {
					gum::debug!(target: LOG_TARGET, msg=?msg, "recv message");

					match msg {
						RuntimeApiMessage::Request(
							request,
							RuntimeApiRequest::CandidateEvents(sender),
						) => {
							let candidate_events = self.state.included_candidates.get(&request);
							let _ = sender.send(Ok(candidate_events.cloned().unwrap_or_default()));
						},
						RuntimeApiMessage::Request(
							_block_hash,
							RuntimeApiRequest::SessionInfo(_session_index, sender),
						) => {
							let _ = sender.send(Ok(Some(self.session_info())));
						},
						RuntimeApiMessage::Request(
							_block_hash,
							RuntimeApiRequest::NodeFeatures(_session_index, sender),
						) => {
							let _ = sender.send(Ok(self.state.node_features.clone()));
						},
						RuntimeApiMessage::Request(
							_block_hash,
							RuntimeApiRequest::SessionExecutorParams(_session_index, sender),
						) => {
							let _ = sender.send(Ok(Some(Default::default())));
						},
						RuntimeApiMessage::Request(
							_request,
							RuntimeApiRequest::NodeFeatures(_session_index, sender),
						) => {
							let _ = sender.send(Ok(NodeFeatures::EMPTY));
						},
						RuntimeApiMessage::Request(
							_block_hash,
							RuntimeApiRequest::Validators(sender),
						) => {
							let _ =
								sender.send(Ok(self.state.authorities.validator_public.clone()));
						},
						RuntimeApiMessage::Request(
							_block_hash,
							RuntimeApiRequest::SessionIndexForChild(sender),
						) => {
							// Session is always the same.
							let _ = sender.send(Ok(self.state.session_index));
						},
						RuntimeApiMessage::Request(
							block_hash,
							RuntimeApiRequest::AvailabilityCores(sender),
						) => {
							let candidate_hashes = self
								.state
								.candidate_hashes
								.get(&block_hash)
								.expect("Relay chain block hashes are generated at test start");

							// All cores are always occupied.
							let cores = candidate_hashes
								.iter()
								.enumerate()
								.map(|(index, candidate_receipt)| {
									// Ensure test breaks if badly configured.
									assert!(index < validator_group_count);

									CoreState::Occupied(OccupiedCore {
										next_up_on_available: None,
										occupied_since: 0,
										time_out_at: 0,
										next_up_on_time_out: None,
										availability: BitVec::default(),
										group_responsible: GroupIndex(index as u32),
										candidate_hash: candidate_receipt.hash(),
										candidate_descriptor: candidate_receipt.descriptor.clone(),
									})
								})
								.collect::<Vec<_>>();

							let _ = sender.send(Ok(cores));
						},
<<<<<<< HEAD
=======
						RuntimeApiMessage::Request(
							_request,
							RuntimeApiRequest::CurrentBabeEpoch(sender),
						) => {
							let _ = sender.send(Ok(self
								.state
								.babe_epoch
								.clone()
								.expect("Babe epoch unpopulated")));
						},
>>>>>>> b2c81b58
						// Long term TODO: implement more as needed.
						message => {
							unimplemented!("Unexpected runtime-api message: {:?}", message)
						},
					}
				},
			}
		}
	}
}

pub fn node_features_with_chunk_mapping_enabled() -> NodeFeatures {
	let mut node_features = NodeFeatures::new();
	node_features.resize(node_features::FeatureIndex::AvailabilityChunkMapping as usize + 1, false);
	node_features.set(node_features::FeatureIndex::AvailabilityChunkMapping as u8 as usize, true);
	node_features
}<|MERGE_RESOLUTION|>--- conflicted
+++ resolved
@@ -18,13 +18,9 @@
 
 use itertools::Itertools;
 use polkadot_primitives::{
-<<<<<<< HEAD
 	vstaging::{node_features, NodeFeatures},
-	CandidateReceipt, CoreState, GroupIndex, IndexedVec, OccupiedCore, SessionInfo, ValidatorIndex,
-=======
-	vstaging::NodeFeatures, CandidateEvent, CandidateReceipt, CoreState, GroupIndex, IndexedVec,
-	OccupiedCore, SessionIndex, SessionInfo, ValidatorIndex,
->>>>>>> b2c81b58
+	CandidateEvent, CandidateReceipt, CoreState, GroupIndex, IndexedVec, OccupiedCore,
+	SessionIndex, SessionInfo, ValidatorIndex,
 };
 
 use bitvec::prelude::BitVec;
@@ -46,13 +42,9 @@
 pub struct RuntimeApiState {
 	// All authorities in the test,
 	authorities: TestAuthorities,
-<<<<<<< HEAD
 	// Node features state in the runtime
 	node_features: NodeFeatures,
-	// Candidate
-=======
 	// Candidate hashes per block
->>>>>>> b2c81b58
 	candidate_hashes: HashMap<H256, Vec<CandidateReceipt>>,
 	// Included candidates per bock
 	included_candidates: HashMap<H256, Vec<CandidateEvent>>,
@@ -76,12 +68,9 @@
 		babe_epoch: Option<BabeEpoch>,
 		session_index: SessionIndex,
 	) -> MockRuntimeApi {
-<<<<<<< HEAD
 		// Enable chunk mapping feature to make systematic av-recovery possible.
 		let node_features = node_features_with_chunk_mapping_enabled();
 
-		Self { state: RuntimeApiState { authorities, node_features, candidate_hashes }, config }
-=======
 		Self {
 			state: RuntimeApiState {
 				authorities,
@@ -89,10 +78,10 @@
 				included_candidates,
 				babe_epoch,
 				session_index,
+				node_features,
 			},
 			config,
 		}
->>>>>>> b2c81b58
 	}
 
 	fn session_info(&self) -> SessionInfo {
@@ -237,8 +226,6 @@
 
 							let _ = sender.send(Ok(cores));
 						},
-<<<<<<< HEAD
-=======
 						RuntimeApiMessage::Request(
 							_request,
 							RuntimeApiRequest::CurrentBabeEpoch(sender),
@@ -249,7 +236,6 @@
 								.clone()
 								.expect("Babe epoch unpopulated")));
 						},
->>>>>>> b2c81b58
 						// Long term TODO: implement more as needed.
 						message => {
 							unimplemented!("Unexpected runtime-api message: {:?}", message)
