--- conflicted
+++ resolved
@@ -98,40 +98,4 @@
 			ttl: 5u32.into(),
 		}
 	}
-<<<<<<< HEAD
-}
-
-use bitvec::vec::BitVec;
-
-/// Bit indices in the `HostConfiguration.node_features` that correspond to different node features.
-/// The maximum bit that can be currently set/unset via the `set_node_feature` extrinsic is 255.
-pub type NodeFeatures = BitVec<u8, bitvec::order::Lsb0>;
-
-/// Module containing feature-specific bit indices into the `NodeFeatures` bitvec.
-pub mod node_features {
-	/// A feature index used to indentify a bit into the node_features array stored
-	/// in the HostConfiguration.
-	#[repr(u8)]
-	#[derive(Clone, Copy)]
-	pub enum FeatureIndex {
-		/// Tells if tranch0 assignments could be sent in a single certificate.
-		/// Reserved for: `<https://github.com/paritytech/polkadot-sdk/issues/628>`
-		EnableAssignmentsV2 = 0,
-		/// This feature enables the extension of `BackedCandidate::validator_indices` by 8 bits.
-		/// The value stored there represents the assumed core index where the candidates
-		/// are backed. This is needed for the elastic scaling MVP.
-		ElasticScalingMVP = 1,
-		/// Tells if the chunk mapping feature is enabled.
-		/// Enables the implementation of
-		/// [RFC-47](https://github.com/polkadot-fellows/RFCs/blob/main/text/0047-assignment-of-availability-chunks.md).
-		/// Must not be enabled unless all validators and collators have stopped using `req_chunk`
-		/// protocol version 1. If it is enabled, validators can start systematic chunk recovery.
-		AvailabilityChunkMapping = 2,
-		/// First unassigned feature bit.
-		/// Every time a new feature flag is assigned it should take this value.
-		/// and this should be incremented.
-		FirstUnassigned = 3,
-	}
-=======
->>>>>>> d37719da
 }