--- conflicted
+++ resolved
@@ -112,11 +112,11 @@
 >;
 
 parameter_types! {
-<<<<<<< HEAD
 	pub Roc: AssetFilter = Wild(AllOf { fun: WildFungible, id: AssetId(TokenLocation::get()) });
-	pub AssetHub: Location = Parachain(1000).into_location();
-	pub Contracts: Location = Parachain(1002).into_location();
-	pub Encointer: Location = Parachain(1003).into_location();
+	pub AssetHub: Location = Parachain(ASSET_HUB_ID).into_location();
+	pub Contracts: Location = Parachain(CONTRACTS_ID).into_location();
+	pub Encointer: Location = Parachain(ENCOINTER_ID).into_location();
+	pub BridgeHub: Location = Parachain(BRIDGE_HUB_ID).into_location();
 	pub Tick: Location = Parachain(100).into_location();
 	pub Trick: Location = Parachain(110).into_location();
 	pub Track: Location = Parachain(120).into_location();
@@ -126,23 +126,7 @@
 	pub RocForAssetHub: (AssetFilter, Location) = (Roc::get(), AssetHub::get());
 	pub RocForContracts: (AssetFilter, Location) = (Roc::get(), Contracts::get());
 	pub RocForEncointer: (AssetFilter, Location) = (Roc::get(), Encointer::get());
-=======
-	pub const Roc: MultiAssetFilter = Wild(AllOf { fun: WildFungible, id: Concrete(TokenLocation::get()) });
-	pub const AssetHub: MultiLocation = Parachain(ASSET_HUB_ID).into_location();
-	pub const Contracts: MultiLocation = Parachain(CONTRACTS_ID).into_location();
-	pub const Encointer: MultiLocation = Parachain(ENCOINTER_ID).into_location();
-	pub const BridgeHub: MultiLocation = Parachain(BRIDGE_HUB_ID).into_location();
-	pub const Tick: MultiLocation = Parachain(100).into_location();
-	pub const Trick: MultiLocation = Parachain(110).into_location();
-	pub const Track: MultiLocation = Parachain(120).into_location();
-	pub const RocForTick: (MultiAssetFilter, MultiLocation) = (Roc::get(), Tick::get());
-	pub const RocForTrick: (MultiAssetFilter, MultiLocation) = (Roc::get(), Trick::get());
-	pub const RocForTrack: (MultiAssetFilter, MultiLocation) = (Roc::get(), Track::get());
-	pub const RocForAssetHub: (MultiAssetFilter, MultiLocation) = (Roc::get(), AssetHub::get());
-	pub const RocForContracts: (MultiAssetFilter, MultiLocation) = (Roc::get(), Contracts::get());
-	pub const RocForEncointer: (MultiAssetFilter, MultiLocation) = (Roc::get(), Encointer::get());
-	pub const RocForBridgeHub: (MultiAssetFilter, MultiLocation) = (Roc::get(), BridgeHub::get());
->>>>>>> 18ae2248
+	pub RocForBridgeHub: (AssetFilter, Location) = (Roc::get(), BridgeHub::get());
 	pub const MaxInstructions: u32 = 100;
 	pub const MaxAssetsIntoHolding: u32 = 64;
 }
@@ -226,11 +210,7 @@
 
 #[cfg(feature = "runtime-benchmarks")]
 parameter_types! {
-<<<<<<< HEAD
-	pub ReachableDest: Option<Location> = Some(Parachain(1000).into());
-=======
-	pub ReachableDest: Option<MultiLocation> = Some(Parachain(ASSET_HUB_ID).into());
->>>>>>> 18ae2248
+	pub ReachableDest: Option<Location> = Some(Parachain(ASSET_HUB_ID).into());
 }
 
 /// Type to convert an `Origin` type value into a `Location` value which represents an interior
