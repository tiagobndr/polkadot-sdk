--- conflicted
+++ resolved
@@ -454,12 +454,8 @@
 		let signature = raw_payload.using_encoded(|payload| C::sign(payload, public))?;
 		let (call, tx_ext, _) = raw_payload.deconstruct();
 		let address = Indices::unlookup(account);
-<<<<<<< HEAD
-		Some((call, (address, signature, tx_ext)))
-=======
 		let transaction = UncheckedExtrinsic::new_signed(call, address, signature, tx_ext);
 		Some(transaction)
->>>>>>> b4732add
 	}
 }
 
@@ -843,12 +839,9 @@
 /// Unchecked extrinsic type as expected by this runtime.
 pub type UncheckedExtrinsic =
 	generic::UncheckedExtrinsic<Address, RuntimeCall, Signature, TxExtension>;
-<<<<<<< HEAD
-=======
 /// Unchecked signature payload type as expected by this runtime.
 pub type UncheckedSignaturePayload =
 	generic::UncheckedSignaturePayload<Address, Signature, TxExtension>;
->>>>>>> b4732add
 
 /// Executive: handles dispatch to the various modules.
 pub type Executive = frame_executive::Executive<
