// Copyright (C) Parity Technologies (UK) Ltd.
// This file is part of Polkadot.

// Polkadot is free software: you can redistribute it and/or modify
// it under the terms of the GNU General Public License as published by
// the Free Software Foundation, either version 3 of the License, or
// (at your option) any later version.

// Polkadot is distributed in the hope that it will be useful,
// but WITHOUT ANY WARRANTY; without even the implied warranty of
// MERCHANTABILITY or FITNESS FOR A PARTICULAR PURPOSE.  See the
// GNU General Public License for more details.

// You should have received a copy of the GNU General Public License
// along with Polkadot.  If not, see <http://www.gnu.org/licenses/>.

//! Polkadot CLI library.

pub use polkadot_node_primitives::NODE_VERSION;

use clap::Parser;
use std::path::PathBuf;

#[allow(missing_docs)]
#[derive(Debug, Parser)]
pub enum Subcommand {
	/// Build a chain specification.
	BuildSpec(sc_cli::BuildSpecCmd),

	/// Validate blocks.
	CheckBlock(sc_cli::CheckBlockCmd),

	/// Export blocks.
	ExportBlocks(sc_cli::ExportBlocksCmd),

	/// Export the state of a given block into a chain spec.
	ExportState(sc_cli::ExportStateCmd),

	/// Import blocks.
	ImportBlocks(sc_cli::ImportBlocksCmd),

	/// Remove the whole chain.
	PurgeChain(sc_cli::PurgeChainCmd),

	/// Revert the chain to a previous state.
	Revert(sc_cli::RevertCmd),

	/// Sub-commands concerned with benchmarking.
	/// The pallet benchmarking moved to the `pallet` sub-command.
	#[command(subcommand)]
	Benchmark(frame_benchmarking_cli::BenchmarkCmd),

	/// Key management CLI utilities
	#[command(subcommand)]
	Key(sc_cli::KeySubcommand),

	/// Db meta columns information.
	ChainInfo(sc_cli::ChainInfoCmd),
}

#[allow(missing_docs)]
#[derive(Debug, Parser)]
#[group(skip)]
pub struct RunCmd {
	#[clap(flatten)]
	pub base: sc_cli::RunCmd,

	/// Force using Kusama native runtime.
	#[arg(long = "force-kusama")]
	pub force_kusama: bool,

	/// Force using Westend native runtime.
	#[arg(long = "force-westend")]
	pub force_westend: bool,

	/// Force using Rococo native runtime.
	#[arg(long = "force-rococo")]
	pub force_rococo: bool,

	/// Disable the BEEFY gadget.
	///
<<<<<<< HEAD
	/// Currently enabled by default on 'Rococo' and 'Versi'.
=======
	/// Currently enabled by default.
>>>>>>> 16e877be
	#[arg(long)]
	pub no_beefy: bool,

	/// Allows a validator to run insecurely outside of Secure Validator Mode. Security features
	/// are still enabled on a best-effort basis, but missing features are no longer required. For
	/// more information see <https://github.com/w3f/polkadot-wiki/issues/4881>.
	#[arg(long = "insecure-validator-i-know-what-i-do", requires = "validator")]
	pub insecure_validator: bool,

	/// Enable the block authoring backoff that is triggered when finality is lagging.
	#[arg(long)]
	pub force_authoring_backoff: bool,

	/// Add the destination address to the `pyroscope` agent.
	///
	/// Must be valid socket address, of format `IP:Port` (commonly `127.0.0.1:4040`).
	#[arg(long)]
	pub pyroscope_server: Option<String>,

	/// Disable automatic hardware benchmarks.
	///
	/// By default these benchmarks are automatically ran at startup and measure
	/// the CPU speed, the memory bandwidth and the disk speed.
	///
	/// The results are then printed out in the logs, and also sent as part of
	/// telemetry, if telemetry is enabled.
	#[arg(long)]
	pub no_hardware_benchmarks: bool,

	/// Overseer message capacity override.
	///
	/// **Dangerous!** Do not touch unless explicitly advised to.
	#[arg(long)]
	pub overseer_channel_capacity_override: Option<usize>,

	/// Path to the directory where auxiliary worker binaries reside.
	///
	/// If not specified, the main binary's directory is searched first, then
	/// `/usr/lib/polkadot` is searched.
	///
	/// TESTING ONLY: if the path points to an executable rather then directory,
	/// that executable is used both as preparation and execution worker.
	#[arg(long, value_name = "PATH")]
	pub workers_path: Option<PathBuf>,

	/// Override the maximum number of pvf execute workers.
	///
	///  **Dangerous!** Do not touch unless explicitly advised to.
	#[arg(long)]
	pub execute_workers_max_num: Option<usize>,
	/// Override the maximum number of pvf workers that can be spawned in the pvf prepare
	/// pool for tasks with the priority below critical.
	///
	///  **Dangerous!** Do not touch unless explicitly advised to.

	#[arg(long)]
	pub prepare_workers_soft_max_num: Option<usize>,
	/// Override the absolute number of pvf workers that can be spawned in the pvf prepare pool.
	///
	///  **Dangerous!** Do not touch unless explicitly advised to.
	#[arg(long)]
	pub prepare_workers_hard_max_num: Option<usize>,
	/// TESTING ONLY: disable the version check between nodes and workers.
	#[arg(long, hide = true)]
	pub disable_worker_version_check: bool,

	/// Enable approval-voting message processing in parallel.
	///
	///**Dangerous!** This is an experimental feature and should not be used in production, unless
	/// explicitly advised to.
	#[arg(long)]
	pub enable_approval_voting_parallel: bool,
}

#[allow(missing_docs)]
#[derive(Debug, Parser)]
pub struct Cli {
	#[command(subcommand)]
	pub subcommand: Option<Subcommand>,

	#[clap(flatten)]
	pub run: RunCmd,

	#[clap(flatten)]
	pub storage_monitor: sc_storage_monitor::StorageMonitorParams,
}<|MERGE_RESOLUTION|>--- conflicted
+++ resolved
@@ -79,11 +79,7 @@
 
 	/// Disable the BEEFY gadget.
 	///
-<<<<<<< HEAD
-	/// Currently enabled by default on 'Rococo' and 'Versi'.
-=======
 	/// Currently enabled by default.
->>>>>>> 16e877be
 	#[arg(long)]
 	pub no_beefy: bool,
 
