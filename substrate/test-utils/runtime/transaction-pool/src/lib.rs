// This file is part of Substrate.

// Copyright (C) Parity Technologies (UK) Ltd.
// SPDX-License-Identifier: Apache-2.0

// Licensed under the Apache License, Version 2.0 (the "License");
// you may not use this file except in compliance with the License.
// You may obtain a copy of the License at
//
// 	http://www.apache.org/licenses/LICENSE-2.0
//
// Unless required by applicable law or agreed to in writing, software
// distributed under the License is distributed on an "AS IS" BASIS,
// WITHOUT WARRANTIES OR CONDITIONS OF ANY KIND, either express or implied.
// See the License for the specific language governing permissions and
// limitations under the License.

//! Test utils for the transaction pool together with the test runtime.
//!
//! See [`TestApi`] for more information.

use codec::Encode;
use futures::future::ready;
use parking_lot::RwLock;
use sc_transaction_pool::ChainApi;
use sp_blockchain::{CachedHeaderMetadata, HashAndNumber, TreeRoute};
use sp_runtime::{
	generic::{self, BlockId},
	traits::{
		BlakeTwo256, Block as BlockT, Hash as HashT, Header as _, NumberFor, TrailingZeroInput,
	},
	transaction_validity::{
		InvalidTransaction, TransactionSource, TransactionValidity, TransactionValidityError,
		ValidTransaction,
	},
};
use std::collections::{BTreeMap, HashMap, HashSet};
use substrate_test_runtime_client::{
	runtime::{
		AccountId, Block, BlockNumber, Extrinsic, ExtrinsicBuilder, Hash, Header, Nonce, Transfer,
		TransferData,
	},
	AccountKeyring::{self, *},
};

/// Error type used by [`TestApi`].
#[derive(Debug, thiserror::Error)]
#[error(transparent)]
pub struct Error(#[from] pub sc_transaction_pool_api::error::Error);

impl sc_transaction_pool_api::error::IntoPoolError for Error {
	fn into_pool_error(self) -> Result<sc_transaction_pool_api::error::Error, Self> {
		Ok(self.0)
	}
}

pub enum IsBestBlock {
	Yes,
	No,
}

impl IsBestBlock {
	pub fn is_best(&self) -> bool {
		matches!(self, Self::Yes)
	}
}

impl From<bool> for IsBestBlock {
	fn from(is_best: bool) -> Self {
		if is_best {
			Self::Yes
		} else {
			Self::No
		}
	}
}

#[derive(Default)]
pub struct ChainState {
	pub block_by_number: BTreeMap<BlockNumber, Vec<(Block, IsBestBlock)>>,
	pub block_by_hash: HashMap<Hash, Block>,
	pub nonces: HashMap<Hash, HashMap<AccountId, u64>>,
	pub invalid_hashes: HashSet<Hash>,
	pub priorities: HashMap<Hash, u64>,
}

/// Test Api for transaction pool.
pub struct TestApi {
	valid_modifier: RwLock<Box<dyn Fn(&mut ValidTransaction) + Send + Sync>>,
	chain: RwLock<ChainState>,
	validation_requests: RwLock<Vec<Extrinsic>>,
	enable_stale_check: bool,
}

impl TestApi {
	/// Test Api with Alice nonce set initially.
	pub fn with_alice_nonce(nonce: u64) -> Self {
		let api = Self::empty();
		assert_eq!(api.chain.read().block_by_hash.len(), 1);
		assert_eq!(api.chain.read().nonces.len(), 1);

		api.chain
			.write()
			.nonces
			.values_mut()
			.nth(0)
			.map(|h| h.insert(Alice.into(), nonce));

		api
	}

	/// Default Test Api
	pub fn empty() -> Self {
		let api = TestApi {
			valid_modifier: RwLock::new(Box::new(|_| {})),
			chain: Default::default(),
			validation_requests: RwLock::new(Default::default()),
			enable_stale_check: false,
		};

		// Push genesis block
		api.push_block(0, Vec::new(), true);

		let hash0 = *api.chain.read().block_by_hash.keys().nth(0).unwrap();
		api.chain.write().nonces.insert(hash0, Default::default());

		api
	}

	pub fn enable_stale_check(mut self) -> Self {
		self.enable_stale_check = true;
		self
	}

	/// Set hook on modify valid result of transaction.
	pub fn set_valid_modifier(&self, modifier: Box<dyn Fn(&mut ValidTransaction) + Send + Sync>) {
		*self.valid_modifier.write() = modifier;
	}

	/// Push block under given number.
	pub fn push_block(
		&self,
		block_number: BlockNumber,
		xts: Vec<Extrinsic>,
		is_best_block: bool,
	) -> Header {
		let parent_hash = {
			let chain = self.chain.read();
			block_number
				.checked_sub(1)
				.and_then(|num| {
					chain.block_by_number.get(&num).map(|blocks| blocks[0].0.header.hash())
				})
				.unwrap_or_default()
		};

		self.push_block_with_parent(parent_hash, xts, is_best_block)
	}

	/// Push a block using the given `parent`.
	///
	/// Panics if `parent` does not exists.
	pub fn push_block_with_parent(
		&self,
		parent: Hash,
		xts: Vec<Extrinsic>,
		is_best_block: bool,
	) -> Header {
		// `Hash::default()` is the genesis parent hash
		let block_number = if parent == Hash::default() {
			0
		} else {
			*self
				.chain
				.read()
				.block_by_hash
				.get(&parent)
				.expect("`parent` exists")
				.header()
				.number() + 1
		};

		let header = Header {
			number: block_number,
			digest: Default::default(),
			extrinsics_root: Hash::random(),
			parent_hash: parent,
			state_root: Default::default(),
		};

		self.add_block(Block::new(header.clone(), xts), is_best_block);

		header
	}

	/// Add a block to the internal state.
	pub fn add_block(&self, block: Block, is_best_block: bool) {
		let hash = block.header.hash();
		let block_number = block.header.number();

		let mut chain = self.chain.write();
		chain.block_by_hash.insert(hash, block.clone());

		if *block_number > 0 {
			// copy nonces to new block
			let prev_nonces = chain
				.nonces
				.get(block.header.parent_hash())
				.expect("there shall be nonces for parent block")
				.clone();
			chain.nonces.insert(hash, prev_nonces);
		}

<<<<<<< HEAD
		log::debug!(
			"add_block: {:?} {:?} {:?} nonces:{:#?}",
			hash,
			block_number,
=======
		log::info!(
			"add_block: {:?} {:?} {:?} nonces:{:#?}",
			block_number,
			hash,
>>>>>>> 093ff269
			block.header.parent_hash(),
			chain.nonces
		);

		if is_best_block {
			chain
				.block_by_number
				.entry(*block_number)
				.or_default()
				.iter_mut()
				.for_each(|x| {
					x.1 = IsBestBlock::No;
				});
		}

		chain
			.block_by_number
			.entry(*block_number)
			.or_default()
			.push((block, is_best_block.into()));
	}

	fn hash_and_length_inner(ex: &Extrinsic) -> (Hash, usize) {
		let encoded = ex.encode();
		(BlakeTwo256::hash(&encoded), encoded.len())
	}

	/// Mark some transaction is invalid.
	///
	/// Next time transaction pool will try to validate this
	/// extrinsic, api will return invalid result.
	pub fn add_invalid(&self, xts: &Extrinsic) {
		self.chain.write().invalid_hashes.insert(Self::hash_and_length_inner(xts).0);
	}

	/// Remove a transaction that was previously declared as invalid via `[Self::add_invalid]`.
	///
	/// Next time transaction pool will try to validate this
	/// extrinsic, api will succeed.
	pub fn remove_invalid(&self, xts: &Extrinsic) {
		self.chain.write().invalid_hashes.remove(&Self::hash_and_length_inner(xts).0);
	}

	/// Set a transaction priority.
	pub fn set_priority(&self, xts: &Extrinsic, priority: u64) {
		self.chain
			.write()
			.priorities
			.insert(Self::hash_and_length_inner(xts).0, priority);
	}

	/// Query validation requests received.
	pub fn validation_requests(&self) -> Vec<Extrinsic> {
		self.validation_requests.read().clone()
	}

	/// get a reference to the chain state
	pub fn chain(&self) -> &RwLock<ChainState> {
		&self.chain
	}

	/// Set nonce in the inner state for given block.
	pub fn set_nonce(&self, at: Hash, account: AccountId, nonce: u64) {
		let mut chain = self.chain.write();
		chain.nonces.entry(at).and_modify(|h| {
			h.insert(account, nonce);
		});

		log::debug!("set_nonce: {:?} nonces:{:#?}", at, chain.nonces);
	}

	/// Increment nonce in the inner state for given block.
	pub fn increment_nonce_at_block(&self, at: Hash, account: AccountId) {
		let mut chain = self.chain.write();
		chain.nonces.entry(at).and_modify(|h| {
			h.entry(account).and_modify(|n| *n += 1).or_insert(1);
		});

		log::debug!("increment_nonce_at_block: {:?} nonces:{:#?}", at, chain.nonces);
	}

	/// Increment nonce in the inner state.
	pub fn increment_nonce(&self, account: AccountId) {
		let mut chain = self.chain.write();
		// if no particular block was given, then update nonce everywhere
		chain.nonces.values_mut().for_each(|h| {
			h.entry(account).and_modify(|n| *n += 1).or_insert(1);
		})
	}

	/// Calculate a tree route between the two given blocks.
	pub fn tree_route(
		&self,
		from: Hash,
		to: Hash,
	) -> Result<sp_blockchain::TreeRoute<Block>, Error> {
		sp_blockchain::tree_route(self, from, to)
	}

	/// Helper function for mapping block number to hash. Use if mapping shall not fail.
	pub fn expect_hash_from_number(&self, n: BlockNumber) -> Hash {
		self.block_id_to_hash(&BlockId::Number(n)).unwrap().unwrap()
	}

	/// Helper function for getting genesis hash
	pub fn genesis_hash(&self) -> Hash {
		self.expect_hash_from_number(0)
	}

	pub fn expect_hash_and_number(&self, n: BlockNumber) -> HashAndNumber<Block> {
		HashAndNumber { hash: self.expect_hash_from_number(n), number: n }
	}
}

trait TagFrom {
	fn tag_from(&self) -> u8;
}

impl TagFrom for AccountId {
	fn tag_from(&self) -> u8 {
		let f = AccountKeyring::iter().enumerate().find(|k| AccountId::from(k.1) == *self);
		u8::try_from(f.unwrap().0).unwrap()
	}
}

impl ChainApi for TestApi {
	type Block = Block;
	type Error = Error;
	type ValidationFuture = futures::future::Ready<Result<TransactionValidity, Error>>;
	type BodyFuture = futures::future::Ready<Result<Option<Vec<Extrinsic>>, Error>>;

	fn validate_transaction(
		&self,
		at: <Self::Block as BlockT>::Hash,
		_source: TransactionSource,
		uxt: <Self::Block as BlockT>::Extrinsic,
	) -> Self::ValidationFuture {
		self.validation_requests.write().push(uxt.clone());
		let block_number;

		match self.block_id_to_number(&BlockId::Hash(at)) {
			Ok(Some(number)) => {
				let found_best = self
					.chain
					.read()
					.block_by_number
					.get(&number)
					.map(|blocks| blocks.iter().any(|b| b.1.is_best()))
					.unwrap_or(false);
				block_number = Some(number);

				// If there is no best block, we don't know based on which block we should validate
				// the transaction. (This is not required for this test function, but in real
				// environment it would fail because of this).
				if !found_best {
					return ready(Ok(Err(TransactionValidityError::Invalid(
						InvalidTransaction::Custom(1),
					))))
				}
			},
			Ok(None) =>
				return ready(Ok(Err(TransactionValidityError::Invalid(
					InvalidTransaction::Custom(2),
				)))),
			Err(e) => return ready(Err(e)),
		}

		let (requires, provides) = if let Ok(transfer) = TransferData::try_from(&uxt) {
			let chain_nonce = self
				.chain
				.read()
				.nonces
				.get(&at)
				.expect("nonces must be there for every block")
				.get(&transfer.from)
				.cloned()
				.unwrap_or(0);
			let requires = if chain_nonce == transfer.nonce {
				vec![]
			} else {
				if self.enable_stale_check {
					vec![vec![transfer.from.tag_from(), (transfer.nonce - 1) as u8]]
				} else {
					vec![vec![(transfer.nonce - 1) as u8]]
				}
			};
			let provides = if self.enable_stale_check {
				vec![vec![transfer.from.tag_from(), transfer.nonce as u8]]
			} else {
				vec![vec![transfer.nonce as u8]]
			};

			// log::info!(
			// 	"test_api::validate_transaction: h{:?} n:{:?} cn:{:?} tn:{:?} r:{:?} p:{:?}
			// bt:{:#?}", 	at,
			// 	block_number,
			// 	chain_nonce,
			// 	transfer.nonce,
			// 	requires,
			// 	provides,
			// 	std::backtrace::Backtrace::force_capture(),
			// );
			log::info!(
				"test_api::validate_transaction: h:{:?} n:{:?} cn:{:?} tn:{:?} r:{:?} p:{:?}",
				at,
				block_number,
				chain_nonce,
				transfer.nonce,
				requires,
				provides,
			);

			if self.enable_stale_check && transfer.nonce < chain_nonce {
				log::info!("test_api::validate_transaction: invalid_transaction(stale)....");
				// return InvalidTransaction::Stale.into()
				return ready(Ok(Err(TransactionValidityError::Invalid(InvalidTransaction::Stale))))
			}

			(requires, provides)
		} else {
			(Vec::new(), vec![uxt.encode()])
		};

		if self.chain.read().invalid_hashes.contains(&self.hash_and_length(&uxt).0) {
			log::info!("test_api::validate_transaction: invalid_transaction....");
			return ready(Ok(Err(TransactionValidityError::Invalid(InvalidTransaction::Custom(0)))))
		}

		let priority = self.chain.read().priorities.get(&self.hash_and_length(&uxt).0).cloned();
		let mut validity = ValidTransaction {
			priority: priority.unwrap_or(1),
			requires,
			provides,
			longevity: 64,
			propagate: true,
		};

		(self.valid_modifier.read())(&mut validity);

		ready(Ok(Ok(validity)))
	}

	fn block_id_to_number(
		&self,
		at: &BlockId<Self::Block>,
	) -> Result<Option<NumberFor<Self::Block>>, Error> {
		Ok(match at {
			generic::BlockId::Hash(x) =>
				self.chain.read().block_by_hash.get(x).map(|b| *b.header.number()),
			generic::BlockId::Number(num) => Some(*num),
		})
	}

	fn block_id_to_hash(
		&self,
		at: &BlockId<Self::Block>,
	) -> Result<Option<<Self::Block as BlockT>::Hash>, Error> {
		Ok(match at {
			generic::BlockId::Hash(x) => Some(*x),
			generic::BlockId::Number(num) =>
				self.chain.read().block_by_number.get(num).and_then(|blocks| {
					blocks.iter().find(|b| b.1.is_best()).map(|b| b.0.header().hash())
				}),
		})
	}

	fn hash_and_length(&self, ex: &<Self::Block as BlockT>::Extrinsic) -> (Hash, usize) {
		Self::hash_and_length_inner(ex)
	}

	fn block_body(&self, hash: <Self::Block as BlockT>::Hash) -> Self::BodyFuture {
		futures::future::ready(Ok(self
			.chain
			.read()
			.block_by_hash
			.get(&hash)
			.map(|b| b.extrinsics().to_vec())))
	}

	fn block_header(
		&self,
		hash: <Self::Block as BlockT>::Hash,
	) -> Result<Option<<Self::Block as BlockT>::Header>, Self::Error> {
		Ok(self.chain.read().block_by_hash.get(&hash).map(|b| b.header().clone()))
	}

	fn tree_route(
		&self,
		from: <Self::Block as BlockT>::Hash,
		to: <Self::Block as BlockT>::Hash,
	) -> Result<TreeRoute<Self::Block>, Self::Error> {
		sp_blockchain::tree_route::<Block, TestApi>(self, from, to).map_err(Into::into)
	}
}

impl sp_blockchain::HeaderMetadata<Block> for TestApi {
	type Error = Error;

	fn header_metadata(&self, hash: Hash) -> Result<CachedHeaderMetadata<Block>, Self::Error> {
		let chain = self.chain.read();
		let block = chain.block_by_hash.get(&hash).expect("Hash exists");

		Ok(block.header().into())
	}

	fn insert_header_metadata(&self, _: Hash, _: CachedHeaderMetadata<Block>) {
		unimplemented!("Not implemented for tests")
	}

	fn remove_header_metadata(&self, _: Hash) {
		unimplemented!("Not implemented for tests")
	}
}

/// Generate transfer extrinsic with a given nonce.
///
/// Part of the test api.
pub fn uxt(who: AccountKeyring, nonce: Nonce) -> Extrinsic {
	let dummy = codec::Decode::decode(&mut TrailingZeroInput::zeroes()).unwrap();
	let transfer = Transfer { from: who.into(), to: dummy, nonce, amount: 1 };
	ExtrinsicBuilder::new_transfer(transfer).build()
}<|MERGE_RESOLUTION|>--- conflicted
+++ resolved
@@ -211,17 +211,10 @@
 			chain.nonces.insert(hash, prev_nonces);
 		}
 
-<<<<<<< HEAD
-		log::debug!(
-			"add_block: {:?} {:?} {:?} nonces:{:#?}",
-			hash,
-			block_number,
-=======
 		log::info!(
 			"add_block: {:?} {:?} {:?} nonces:{:#?}",
 			block_number,
 			hash,
->>>>>>> 093ff269
 			block.header.parent_hash(),
 			chain.nonces
 		);
