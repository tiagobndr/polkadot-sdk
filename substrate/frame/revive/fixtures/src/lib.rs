--- conflicted
+++ resolved
@@ -22,22 +22,13 @@
 /// Load a given wasm module and returns a wasm binary contents along with it's hash.
 #[cfg(feature = "std")]
 pub fn compile_module(fixture_name: &str) -> anyhow::Result<(Vec<u8>, sp_core::H256)> {
-<<<<<<< HEAD
-	use anyhow::Context;
-	use std::{env, path::PathBuf};
-	let ws_dir: PathBuf = env::var("CARGO_WORKSPACE_ROOT_DIR")?.into();
-	let out_dir: PathBuf = ws_dir.join("target").join("pallet-revive-fixtures");
-	let fixture_path = out_dir.join(format!("{fixture_name}.polkavm"));
-=======
 	let ws_dir: std::path::PathBuf = env!("CARGO_WORKSPACE_ROOT_DIR").into();
 	let fixture_path = ws_dir
 		.join("target")
 		.join("pallet-revive-fixtures")
 		.join(format!("{fixture_name}.polkavm"));
->>>>>>> 0ec05bf9
 	log::debug!("Loading fixture from {fixture_path:?}");
-	let binary = std::fs::read(fixture_path.clone())
-		.with_context(|| format!("fixture not found {fixture_path:?}"))?;
+	let binary = std::fs::read(fixture_path)?;
 	let code_hash = sp_io::hashing::keccak_256(&binary);
 	Ok((binary, sp_core::H256(code_hash)))
 }
@@ -54,11 +45,7 @@
 		($name: literal) => {
 			include_bytes!(concat!(
 				env!("CARGO_WORKSPACE_ROOT_DIR"),
-<<<<<<< HEAD
-				"target/pallet-revive-fixtures/",
-=======
 				"/target/pallet-revive-fixtures/",
->>>>>>> 0ec05bf9
 				$name,
 				".polkavm"
 			))
@@ -83,4 +70,13 @@
 		dummy[idx..idx + 4].copy_from_slice(&replace_with.to_le_bytes());
 		dummy
 	}
+}
+
+#[cfg(test)]
+mod test {
+	#[test]
+	fn out_dir_should_have_compiled_mocks() {
+		let out_dir: std::path::PathBuf = env!("OUT_DIR").into();
+		assert!(out_dir.join("dummy.polkavm").exists());
+	}
 }