--- conflicted
+++ resolved
@@ -1241,44 +1241,12 @@
 				Some(blob_len) => blob_len
 					.try_into()
 					.ok()
-<<<<<<< HEAD
-					.and_then(|blob_len| (tx.input.0.split_at_checked(blob_len))),
-				_ => {
-					log::debug!(target: LOG_TARGET, "Failed to extract polkavm blob length");
-					None
-				},
-			};
-
-			let Some((code, data)) = blob else {
-				log::debug!(target: LOG_TARGET, "Failed to extract polkavm code & data");
-
-				let dispatch_call = crate::Call::<T>::eth_transact {
-					payload,
-					gas_limit: Default::default(),
-					storage_deposit_limit: 0u32.into(),
-				};
-
-				let dispatch_info = dispatch_call.get_dispatch_info();
-				let len = dispatch_call.encode().len() as u32;
-				return EthContractResult {
-					gas_limit: Default::default(),
-					storage_deposit: Default::default(),
-					result: Err(<Error<T>>::DecodingFailed.into()),
-					fee: pallet_transaction_payment::Pallet::<T>::compute_fee(
-						len as u32,
-						&dispatch_info,
-						0u32.into(),
-					)
-					.into(),
-				}
-=======
 					.and_then(|blob_len| (data.split_at_checked(blob_len)))
 					.unwrap_or_else(|| (&data[..], &[][..])),
 				_ => {
 					log::debug!(target: LOG_TARGET, "Failed to extract polkavm blob length");
 					(&data[..], &[][..])
 				},
->>>>>>> a3404676
 			};
 
 			let result = crate::Pallet::<T>::bare_instantiate(
