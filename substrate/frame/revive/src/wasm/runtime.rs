--- conflicted
+++ resolved
@@ -1336,7 +1336,6 @@
 	}
 
 	/// Stores the input passed by the caller into the supplied buffer.
-<<<<<<< HEAD
 	/// See [`pallet_revive_uapi::HostFn::call_data_copy`].
 	#[api_version(0)]
 	fn call_data_copy(
@@ -1354,19 +1353,6 @@
 		if start >= input.len() {
 			memory.zero(out_ptr, out_len)?;
 			return Ok(());
-=======
-	/// See [`pallet_revive_uapi::HostFn::input`].
-	#[stable]
-	fn input(&mut self, memory: &mut M, out_ptr: u32, out_len_ptr: u32) -> Result<(), TrapReason> {
-		if let Some(input) = self.input_data.take() {
-			self.write_sandbox_output(memory, out_ptr, out_len_ptr, &input, false, |len| {
-				Some(RuntimeCosts::CopyToContract(len))
-			})?;
-			self.input_data = Some(input);
-			Ok(())
-		} else {
-			Err(Error::<E::T>::InputForwarded.into())
->>>>>>> 03497895
 		}
 
 		let end = start.saturating_add(out_len as usize).min(input.len());
