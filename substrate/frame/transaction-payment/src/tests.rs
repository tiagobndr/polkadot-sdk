--- conflicted
+++ resolved
@@ -235,11 +235,7 @@
 				class: DispatchClass::Operational,
 				pays_fee: Pays::No,
 			};
-<<<<<<< HEAD
-			assert_ok!(Ext::from(0).validate_only(Some(1).into(), CALL, &op_tx, len, External));
-=======
 			assert_ok!(Ext::from(0).validate_only(Some(1).into(), CALL, &op_tx, len, External, 0));
->>>>>>> ca8beaed
 
 			// like a InsecureFreeNormal
 			let free_tx = DispatchInfo {
@@ -250,11 +246,7 @@
 			};
 			assert_eq!(
 				Ext::from(0)
-<<<<<<< HEAD
-					.validate_only(Some(1).into(), CALL, &free_tx, len, External)
-=======
 					.validate_only(Some(1).into(), CALL, &free_tx, len, External, 0)
->>>>>>> ca8beaed
 					.unwrap_err(),
 				TransactionValidityError::Invalid(InvalidTransaction::Payment),
 			);
@@ -670,11 +662,7 @@
 
 		let ext = Ext::from(tip);
 		let priority = ext
-<<<<<<< HEAD
-			.validate_only(Some(2).into(), CALL, &normal, len, External)
-=======
 			.validate_only(Some(2).into(), CALL, &normal, len, External, 0)
->>>>>>> ca8beaed
 			.unwrap()
 			.0
 			.priority;
@@ -682,11 +670,7 @@
 
 		let ext = Ext::from(2 * tip);
 		let priority = ext
-<<<<<<< HEAD
-			.validate_only(Some(2).into(), CALL, &normal, len, External)
-=======
 			.validate_only(Some(2).into(), CALL, &normal, len, External, 0)
->>>>>>> ca8beaed
 			.unwrap()
 			.0
 			.priority;
@@ -702,15 +686,6 @@
 		};
 
 		let ext = Ext::from(tip);
-<<<<<<< HEAD
-		let priority =
-			ext.validate_only(Some(2).into(), CALL, &op, len, External).unwrap().0.priority;
-		assert_eq!(priority, 5810);
-
-		let ext = Ext::from(2 * tip);
-		let priority =
-			ext.validate_only(Some(2).into(), CALL, &op, len, External).unwrap().0.priority;
-=======
 		let priority = ext
 			.validate_only(Some(2).into(), CALL, &op, len, External, 0)
 			.unwrap()
@@ -724,7 +699,6 @@
 			.unwrap()
 			.0
 			.priority;
->>>>>>> ca8beaed
 		assert_eq!(priority, 6110);
 	});
 }
@@ -743,11 +717,7 @@
 		};
 		let ext = Ext::from(tip);
 		let priority = ext
-<<<<<<< HEAD
-			.validate_only(Some(2).into(), CALL, &normal, len, External)
-=======
 			.validate_only(Some(2).into(), CALL, &normal, len, External, 0)
->>>>>>> ca8beaed
 			.unwrap()
 			.0
 			.priority;
@@ -762,16 +732,11 @@
 			pays_fee: Pays::Yes,
 		};
 		let ext = Ext::from(tip);
-<<<<<<< HEAD
-		let priority =
-			ext.validate_only(Some(2).into(), CALL, &op, len, External).unwrap().0.priority;
-=======
 		let priority = ext
 			.validate_only(Some(2).into(), CALL, &op, len, External, 0)
 			.unwrap()
 			.0
 			.priority;
->>>>>>> ca8beaed
 		assert_eq!(priority, 5510);
 	});
 }
@@ -790,14 +755,9 @@
 				pays_fee: Pays::Yes,
 			};
 			let ext = Ext::from(tip);
-<<<<<<< HEAD
-			pri1 = ext
-				.validate_only(Some(2).into(), CALL, &normal, len, External)
-=======
 
 			pri1 = ext
 				.validate_only(Some(2).into(), CALL, &normal, len, External, 0)
->>>>>>> ca8beaed
 				.unwrap()
 				.0
 				.priority;
@@ -811,15 +771,11 @@
 				pays_fee: Pays::Yes,
 			};
 			let ext = Ext::from(tip);
-<<<<<<< HEAD
-			pri2 = ext.validate_only(Some(2).into(), CALL, &op, len, External).unwrap().0.priority;
-=======
 			pri2 = ext
 				.validate_only(Some(2).into(), CALL, &op, len, External, 0)
 				.unwrap()
 				.0
 				.priority;
->>>>>>> ca8beaed
 		});
 
 		(pri1, pri2)
