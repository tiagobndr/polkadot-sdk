// This file is part of Substrate.

// Copyright (C) Parity Technologies (UK) Ltd.
// SPDX-License-Identifier: Apache-2.0

// Licensed under the Apache License, Version 2.0 (the "License");
// you may not use this file except in compliance with the License.
// You may obtain a copy of the License at
//
// 	http://www.apache.org/licenses/LICENSE-2.0
//
// Unless required by applicable law or agreed to in writing, software
// distributed under the License is distributed on an "AS IS" BASIS,
// WITHOUT WARRANTIES OR CONDITIONS OF ANY KIND, either express or implied.
// See the License for the specific language governing permissions and
// limitations under the License.

//! Tests for the module.

use super::{ConfigOp, Event, *};
use crate::ledger::StakingLedgerInspect;
use frame_election_provider_support::{
	bounds::{DataProviderBounds, ElectionBoundsBuilder},
	ElectionProvider, SortedListProvider, Support,
};
use frame_support::{
	assert_noop, assert_ok, assert_storage_noop,
	dispatch::{extract_actual_weight, GetDispatchInfo, WithPostDispatchInfo},
	pallet_prelude::*,
	traits::{Currency, Get, ReservableCurrency},
};

use mock::*;
use pallet_balances::Error as BalancesError;
use sp_runtime::{
	assert_eq_error_rate, bounded_vec,
	traits::{BadOrigin, Dispatchable},
	Perbill, Percent, Perquintill, Rounding, TokenError,
};
use sp_staking::{
	offence::{DisableStrategy, OffenceDetails, OnOffenceHandler},
	SessionIndex, StakingInterface,
};
use sp_std::prelude::*;
use substrate_test_utils::assert_eq_uvec;

#[test]
fn set_staking_configs_works() {
	ExtBuilder::default().build_and_execute(|| {
		// setting works
		assert_ok!(Staking::set_staking_configs(
			RuntimeOrigin::root(),
			ConfigOp::Set(1_500),
			ConfigOp::Set(2_000),
			ConfigOp::Set(10),
			ConfigOp::Set(20),
			ConfigOp::Set(Percent::from_percent(75)),
			ConfigOp::Set(Zero::zero())
		));
		assert_eq!(MinNominatorBond::<Test>::get(), 1_500);
		assert_eq!(MinValidatorBond::<Test>::get(), 2_000);
		assert_eq!(MaxNominatorsCount::<Test>::get(), Some(10));
		assert_eq!(MaxValidatorsCount::<Test>::get(), Some(20));
		assert_eq!(ChillThreshold::<Test>::get(), Some(Percent::from_percent(75)));
		assert_eq!(MinCommission::<Test>::get(), Perbill::from_percent(0));

		// noop does nothing
		assert_storage_noop!(assert_ok!(Staking::set_staking_configs(
			RuntimeOrigin::root(),
			ConfigOp::Noop,
			ConfigOp::Noop,
			ConfigOp::Noop,
			ConfigOp::Noop,
			ConfigOp::Noop,
			ConfigOp::Noop
		)));

		// removing works
		assert_ok!(Staking::set_staking_configs(
			RuntimeOrigin::root(),
			ConfigOp::Remove,
			ConfigOp::Remove,
			ConfigOp::Remove,
			ConfigOp::Remove,
			ConfigOp::Remove,
			ConfigOp::Remove
		));
		assert_eq!(MinNominatorBond::<Test>::get(), 0);
		assert_eq!(MinValidatorBond::<Test>::get(), 0);
		assert_eq!(MaxNominatorsCount::<Test>::get(), None);
		assert_eq!(MaxValidatorsCount::<Test>::get(), None);
		assert_eq!(ChillThreshold::<Test>::get(), None);
		assert_eq!(MinCommission::<Test>::get(), Perbill::from_percent(0));
	});
}

#[test]
fn force_unstake_works() {
	ExtBuilder::default().build_and_execute(|| {
		// Account 11 (also controller) is stashed and locked
		assert_eq!(Staking::bonded(&11), Some(11));
		// Adds 2 slashing spans
		add_slash(&11);
		// Cant transfer
		assert_noop!(
			Balances::transfer_allow_death(RuntimeOrigin::signed(11), 1, 10),
			TokenError::Frozen,
		);
		// Force unstake requires root.
		assert_noop!(Staking::force_unstake(RuntimeOrigin::signed(11), 11, 2), BadOrigin);
		// Force unstake needs correct number of slashing spans (for weight calculation)
		assert_noop!(
			Staking::force_unstake(RuntimeOrigin::root(), 11, 0),
			Error::<Test>::IncorrectSlashingSpans
		);
		// We now force them to unstake
		assert_ok!(Staking::force_unstake(RuntimeOrigin::root(), 11, 2));
		// No longer bonded.
		assert_eq!(Staking::bonded(&11), None);
		// Transfer works.
		assert_ok!(Balances::transfer_allow_death(RuntimeOrigin::signed(11), 1, 10));
	});
}

#[test]
fn kill_stash_works() {
	ExtBuilder::default().build_and_execute(|| {
		// Account 11 (also controller) is stashed and locked
		assert_eq!(Staking::bonded(&11), Some(11));
		// Adds 2 slashing spans
		add_slash(&11);
		// Only can kill a stash account
		assert_noop!(Staking::kill_stash(&12, 0), Error::<Test>::NotStash);
		// Respects slashing span count
		assert_noop!(Staking::kill_stash(&11, 0), Error::<Test>::IncorrectSlashingSpans);
		// Correct inputs, everything works
		assert_ok!(Staking::kill_stash(&11, 2));
		// No longer bonded.
		assert_eq!(Staking::bonded(&11), None);
	});
}

#[test]
fn kill_ledger_preconditions_works() {
	ExtBuilder::default().build_and_execute(|| {
		// Account 11 (also controller) is stashed and locked
		assert_eq!(Staking::bonded(&11), Some(11));
		// Trying to call `Ledger::kill` directly will fail.
		assert!(StakingLedger::<Test>::kill(&11).is_err());
	})
}

#[test]
fn basic_setup_works() {
	// Verifies initial conditions of mock
	ExtBuilder::default().build_and_execute(|| {
		// Account 11 is stashed and locked, and is the controller
		assert_eq!(Staking::bonded(&11), Some(11));
		// Account 21 is stashed and locked and is the controller
		assert_eq!(Staking::bonded(&21), Some(21));
		// Account 1 is not a stashed
		assert_eq!(Staking::bonded(&1), None);

		// Account 11 controls its own stash, which is 100 * balance_factor units
		assert_eq!(
			Ledger::get(&11).unwrap(),
			StakingLedgerInspect::<Test> {
				stash: 11,
				total: 1000,
				active: 1000,
				unlocking: Default::default(),
				legacy_claimed_rewards: bounded_vec![],
			}
		);
		// Account 21 controls its own stash, which is 200 * balance_factor units
		assert_eq!(
			Ledger::get(&21).unwrap(),
			StakingLedgerInspect::<Test> {
				stash: 21,
				total: 1000,
				active: 1000,
				unlocking: Default::default(),
				legacy_claimed_rewards: bounded_vec![],
			}
		);
		// Account 1 does not control any stash
		assert!(Staking::ledger(1.into()).is_err());

		// ValidatorPrefs are default
		assert_eq_uvec!(
			<Validators<Test>>::iter().collect::<Vec<_>>(),
			vec![
				(31, ValidatorPrefs::default()),
				(21, ValidatorPrefs::default()),
				(11, ValidatorPrefs::default())
			]
		);

		assert_eq!(
			Staking::ledger(101.into()).unwrap(),
			StakingLedgerInspect {
				stash: 101,
				total: 500,
				active: 500,
				unlocking: Default::default(),
				legacy_claimed_rewards: bounded_vec![],
			}
		);
		assert_eq!(Staking::nominators(101).unwrap().targets, vec![11, 21]);

		assert_eq!(
			Staking::eras_stakers(active_era(), &11),
			Exposure {
				total: 1375,
				own: 1000,
				others: vec![IndividualExposure { who: 101, value: 375 }]
			},
		);
		assert_eq!(
			Staking::eras_stakers(active_era(), &21),
			Exposure {
				total: 1125,
				own: 1000,
				others: vec![IndividualExposure { who: 101, value: 125 }]
			},
		);

		// initial total stake = 1125 + 1375
		assert_eq!(Staking::eras_total_stake(active_era()), 2500);

		// The number of validators required.
		assert_eq!(Staking::validator_count(), 2);

		// Initial Era and session
		assert_eq!(active_era(), 0);

		// Account 10 has `balance_factor` free balance
		assert_eq!(Balances::free_balance(10), 1);
		assert_eq!(Balances::free_balance(10), 1);

		// New era is not being forced
		assert_eq!(Staking::force_era(), Forcing::NotForcing);
	});
}

#[test]
fn change_controller_works() {
	ExtBuilder::default().build_and_execute(|| {
		let (stash, controller) = testing_utils::create_unique_stash_controller::<Test>(
			0,
			100,
			RewardDestination::Staked,
			false,
		)
		.unwrap();

		// ensure `stash` and `controller` are bonded as stash controller pair.
		assert_eq!(Staking::bonded(&stash), Some(controller));

		// `controller` can control `stash` who is initially a validator.
		assert_ok!(Staking::chill(RuntimeOrigin::signed(controller)));

		// sets controller back to `stash`.
		assert_ok!(Staking::set_controller(RuntimeOrigin::signed(stash)));
		assert_eq!(Staking::bonded(&stash), Some(stash));
		mock::start_active_era(1);

		// `controller` is no longer in control. `stash` is now controller.
		assert_noop!(
			Staking::validate(RuntimeOrigin::signed(controller), ValidatorPrefs::default()),
			Error::<Test>::NotController,
		);
		assert_ok!(Staking::validate(RuntimeOrigin::signed(stash), ValidatorPrefs::default()));
	})
}

#[test]
fn change_controller_already_paired_once_stash() {
	ExtBuilder::default().build_and_execute(|| {
		// 11 and 11 are bonded as controller and stash respectively.
		assert_eq!(Staking::bonded(&11), Some(11));

		// 11 is initially a validator.
		assert_ok!(Staking::chill(RuntimeOrigin::signed(11)));

		// Controller cannot change once matching with stash.
		assert_noop!(
			Staking::set_controller(RuntimeOrigin::signed(11)),
			Error::<Test>::AlreadyPaired
		);
		assert_eq!(Staking::bonded(&11), Some(11));
		mock::start_active_era(1);

		// 10 is no longer in control.
		assert_noop!(
			Staking::validate(RuntimeOrigin::signed(10), ValidatorPrefs::default()),
			Error::<Test>::NotController,
		);
		assert_ok!(Staking::validate(RuntimeOrigin::signed(11), ValidatorPrefs::default()));
	})
}

#[test]
fn rewards_should_work() {
	ExtBuilder::default().nominate(true).session_per_era(3).build_and_execute(|| {
		let init_balance_11 = Balances::total_balance(&11);
		let init_balance_21 = Balances::total_balance(&21);
		let init_balance_101 = Balances::total_balance(&101);

		// Set payees
		Payee::<Test>::insert(11, RewardDestination::Account(11));
		Payee::<Test>::insert(21, RewardDestination::Account(21));
		Payee::<Test>::insert(101, RewardDestination::Account(101));

		Pallet::<Test>::reward_by_ids(vec![(11, 50)]);
		Pallet::<Test>::reward_by_ids(vec![(11, 50)]);
		// This is the second validator of the current elected set.
		Pallet::<Test>::reward_by_ids(vec![(21, 50)]);

		// Compute total payout now for whole duration of the session.
		let total_payout_0 = current_total_payout_for_duration(reward_time_per_era());
		let maximum_payout = maximum_payout_for_duration(reward_time_per_era());

		start_session(1);
		assert_eq_uvec!(Session::validators(), vec![11, 21]);

		assert_eq!(Balances::total_balance(&11), init_balance_11);
		assert_eq!(Balances::total_balance(&21), init_balance_21);
		assert_eq!(Balances::total_balance(&101), init_balance_101);
		assert_eq!(
			Staking::eras_reward_points(active_era()),
			EraRewardPoints {
				total: 50 * 3,
				individual: vec![(11, 100), (21, 50)].into_iter().collect(),
			}
		);

		let exposure_11 = EraInfo::<Test>::get_full_exposure(active_era(), &11).total;
		let exposure_21 = EraInfo::<Test>::get_full_exposure(active_era(), &21).total;

		let exposure_101_to_11 = EraInfo::<Test>::get_full_exposure(active_era(), &11)
			.others
			.iter()
			.find(|o| o.who == 101)
			.unwrap()
			.value;
		let exposure_101_to_21 = EraInfo::<Test>::get_full_exposure(active_era(), &21)
			.others
			.iter()
			.find(|o| o.who == 101)
			.unwrap()
			.value;

		assert_eq!(exposure_101_to_11, 375);
		assert_eq!(exposure_101_to_21, 125);

		let part_for_11 = Perbill::from_rational(1000, exposure_11);
		let part_for_21 = Perbill::from_rational(1000, exposure_21);
		let part_for_101_from_11 = Perbill::from_rational::<u128>(exposure_101_to_11, exposure_11);
		let part_for_101_from_21 = Perbill::from_rational::<u128>(exposure_101_to_21, exposure_21);

		start_session(2);
		start_session(3);

		assert_eq!(active_era(), 1);
		assert_eq!(mock::RewardRemainderUnbalanced::get(), maximum_payout - total_payout_0,);
		assert_eq!(
			*mock::staking_events().last().unwrap(),
			Event::EraPaid {
				era_index: 0,
				validator_payout: total_payout_0,
				remainder: maximum_payout - total_payout_0
			}
		);
		mock::make_all_reward_payment(0);

		assert_eq_error_rate!(
			Balances::total_balance(&11),
			init_balance_11 + part_for_11 * total_payout_0 * 2 / 3,
			2,
		);
		assert_eq_error_rate!(
			Balances::total_balance(&21),
			init_balance_21 + part_for_21 * total_payout_0 * 1 / 3,
			2,
		);
		assert_eq_error_rate!(
			Balances::total_balance(&101),
			init_balance_101 +
				part_for_101_from_11 * total_payout_0 * 2 / 3 +
				part_for_101_from_21 * total_payout_0 * 1 / 3,
			2
		);

		assert_eq_uvec!(Session::validators(), vec![11, 21]);
		Pallet::<Test>::reward_by_ids(vec![(11, 1)]);

		// Compute total payout now for whole duration as other parameter won't change
		let total_payout_1 = current_total_payout_for_duration(reward_time_per_era());

		mock::start_active_era(2);
		assert_eq!(
			mock::RewardRemainderUnbalanced::get(),
			maximum_payout * 2 - total_payout_0 - total_payout_1,
		);
		assert_eq!(
			*mock::staking_events().last().unwrap(),
			Event::EraPaid {
				era_index: 1,
				validator_payout: total_payout_1,
				remainder: maximum_payout - total_payout_1
			}
		);
		mock::make_all_reward_payment(1);

		assert_eq_error_rate!(
			Balances::total_balance(&11),
			init_balance_11 + part_for_11 * (total_payout_0 * 2 / 3 + total_payout_1),
			2,
		);
		assert_eq_error_rate!(
			Balances::total_balance(&21),
			init_balance_21 + part_for_21 * total_payout_0 * 1 / 3,
			2,
		);
		assert_eq_error_rate!(
			Balances::total_balance(&101),
			init_balance_101 +
				part_for_101_from_11 * (total_payout_0 * 2 / 3 + total_payout_1) +
				part_for_101_from_21 * total_payout_0 * 1 / 3,
			2
		);
	});
}

#[test]
fn staking_should_work() {
	ExtBuilder::default().nominate(false).build_and_execute(|| {
		// remember + compare this along with the test.
		assert_eq_uvec!(validator_controllers(), vec![21, 11]);

		// put some money in account that we'll use.
		for i in 1..5 {
			let _ = Balances::make_free_balance_be(&i, 2000);
		}

		// --- Block 2:
		start_session(2);
		// add a new candidate for being a validator. account 3 controlled by 4.
		assert_ok!(Staking::bond(RuntimeOrigin::signed(3), 1500, RewardDestination::Account(3)));
		assert_ok!(Staking::validate(RuntimeOrigin::signed(3), ValidatorPrefs::default()));
		assert_ok!(Session::set_keys(
			RuntimeOrigin::signed(3),
			SessionKeys { other: 4.into() },
			vec![]
		));

		// No effects will be seen so far.
		assert_eq_uvec!(validator_controllers(), vec![21, 11]);

		// --- Block 3:
		start_session(3);

		// No effects will be seen so far. Era has not been yet triggered.
		assert_eq_uvec!(validator_controllers(), vec![21, 11]);

		// --- Block 4: the validators will now be queued.
		start_session(4);
		assert_eq!(active_era(), 1);

		// --- Block 5: the validators are still in queue.
		start_session(5);

		// --- Block 6: the validators will now be changed.
		start_session(6);

		assert_eq_uvec!(validator_controllers(), vec![3, 11]);
		// --- Block 6: Unstake 4 as a validator, freeing up the balance stashed in 3
		// 4 will chill
		Staking::chill(RuntimeOrigin::signed(3)).unwrap();

		// --- Block 7: nothing. 3 is still there.
		start_session(7);
		assert_eq_uvec!(validator_controllers(), vec![3, 11]);

		// --- Block 8:
		start_session(8);

		// --- Block 9: 4 will not be a validator.
		start_session(9);
		assert_eq_uvec!(validator_controllers(), vec![21, 11]);

		// Note: the stashed value of 4 is still lock
		assert_eq!(
			Staking::ledger(3.into()).unwrap(),
			StakingLedgerInspect {
				stash: 3,
				total: 1500,
				active: 1500,
				unlocking: Default::default(),
				legacy_claimed_rewards: bounded_vec![],
			}
		);
		// e.g. it cannot reserve more than 500 that it has free from the total 2000
		assert_noop!(Balances::reserve(&3, 501), BalancesError::<Test, _>::LiquidityRestrictions);
		assert_ok!(Balances::reserve(&3, 409));
	});
}

#[test]
fn blocking_and_kicking_works() {
	ExtBuilder::default()
		.minimum_validator_count(1)
		.validator_count(4)
		.nominate(true)
		.build_and_execute(|| {
			// block validator 10/11
			assert_ok!(Staking::validate(
				RuntimeOrigin::signed(11),
				ValidatorPrefs { blocked: true, ..Default::default() }
			));

			// attempt to nominate from 100/101...
			assert_ok!(Staking::nominate(RuntimeOrigin::signed(101), vec![11]));
			// should have worked since we're already nominated them
			assert_eq!(Nominators::<Test>::get(&101).unwrap().targets, vec![11]);
			// kick the nominator
			assert_ok!(Staking::kick(RuntimeOrigin::signed(11), vec![101]));
			// should have been kicked now
			assert!(Nominators::<Test>::get(&101).unwrap().targets.is_empty());
			// attempt to nominate from 100/101...
			assert_noop!(
				Staking::nominate(RuntimeOrigin::signed(101), vec![11]),
				Error::<Test>::BadTarget
			);
		});
}

#[test]
fn less_than_needed_candidates_works() {
	ExtBuilder::default()
		.minimum_validator_count(1)
		.validator_count(4)
		.nominate(false)
		.build_and_execute(|| {
			assert_eq!(Staking::validator_count(), 4);
			assert_eq!(Staking::minimum_validator_count(), 1);
			assert_eq_uvec!(validator_controllers(), vec![31, 21, 11]);

			mock::start_active_era(1);

			// Previous set is selected. NO election algorithm is even executed.
			assert_eq_uvec!(validator_controllers(), vec![31, 21, 11]);

			// But the exposure is updated in a simple way. No external votes exists.
			// This is purely self-vote.
			assert!(ErasStakersPaged::<Test>::iter_prefix_values((active_era(),))
				.all(|exposure| exposure.others.is_empty()));
		});
}

#[test]
fn no_candidate_emergency_condition() {
	ExtBuilder::default()
		.minimum_validator_count(1)
		.validator_count(15)
		.set_status(41, StakerStatus::Validator)
		.nominate(false)
		.build_and_execute(|| {
			// initial validators
			assert_eq_uvec!(validator_controllers(), vec![11, 21, 31, 41]);
			let prefs = ValidatorPrefs { commission: Perbill::one(), ..Default::default() };
			Validators::<Test>::insert(11, prefs.clone());

			// set the minimum validator count.
			MinimumValidatorCount::<Test>::put(11);

			// try to chill
			let res = Staking::chill(RuntimeOrigin::signed(11));
			assert_ok!(res);

			let current_era = CurrentEra::<Test>::get();

			// try trigger new era
			mock::run_to_block(21);
			assert_eq!(*staking_events().last().unwrap(), Event::StakingElectionFailed);
			// No new era is created
			assert_eq!(current_era, CurrentEra::<Test>::get());

			// Go to far further session to see if validator have changed
			mock::run_to_block(100);

			// Previous ones are elected. chill is not effective in active era (as era hasn't
			// changed)
			assert_eq_uvec!(validator_controllers(), vec![11, 21, 31, 41]);
			// The chill is still pending.
			assert!(!Validators::<Test>::contains_key(11));
			// No new era is created.
			assert_eq!(current_era, CurrentEra::<Test>::get());
		});
}

#[test]
fn nominating_and_rewards_should_work() {
	ExtBuilder::default()
		.nominate(false)
		.set_status(41, StakerStatus::Validator)
		.set_status(11, StakerStatus::Idle)
		.set_status(31, StakerStatus::Idle)
		.build_and_execute(|| {
			// initial validators.
			assert_eq_uvec!(validator_controllers(), vec![41, 21]);

			// re-validate with 11 and 31.
			assert_ok!(Staking::validate(RuntimeOrigin::signed(11), Default::default()));
			assert_ok!(Staking::validate(RuntimeOrigin::signed(31), Default::default()));

			// Set payee to controller.
			assert_ok!(Staking::set_payee(RuntimeOrigin::signed(11), RewardDestination::Stash));
			assert_ok!(Staking::set_payee(RuntimeOrigin::signed(21), RewardDestination::Stash));
			assert_ok!(Staking::set_payee(RuntimeOrigin::signed(31), RewardDestination::Stash));
			assert_ok!(Staking::set_payee(RuntimeOrigin::signed(41), RewardDestination::Stash));

			// give the man some money
			let initial_balance = 1000;
			for i in [1, 3, 5, 11, 21].iter() {
				let _ = Balances::make_free_balance_be(i, initial_balance);
			}

			// bond two account pairs and state interest in nomination.
			assert_ok!(Staking::bond(
				RuntimeOrigin::signed(1),
				1000,
				RewardDestination::Account(1)
			));
			assert_ok!(Staking::nominate(RuntimeOrigin::signed(1), vec![11, 21, 31]));

			assert_ok!(Staking::bond(
				RuntimeOrigin::signed(3),
				1000,
				RewardDestination::Account(3)
			));
			assert_ok!(Staking::nominate(RuntimeOrigin::signed(3), vec![11, 21, 41]));

			// the total reward for era 0
			let total_payout_0 = current_total_payout_for_duration(reward_time_per_era());
			Pallet::<Test>::reward_by_ids(vec![(41, 1)]);
			Pallet::<Test>::reward_by_ids(vec![(21, 1)]);

			mock::start_active_era(1);

			// 10 and 20 have more votes, they will be chosen.
			assert_eq_uvec!(validator_controllers(), vec![21, 11]);

			// old validators must have already received some rewards.
			let initial_balance_41 = Balances::total_balance(&41);
			let mut initial_balance_21 = Balances::total_balance(&21);
			mock::make_all_reward_payment(0);
			assert_eq!(Balances::total_balance(&41), initial_balance_41 + total_payout_0 / 2);
			assert_eq!(Balances::total_balance(&21), initial_balance_21 + total_payout_0 / 2);
			initial_balance_21 = Balances::total_balance(&21);

			assert_eq!(ErasStakersPaged::<Test>::iter_prefix_values((active_era(),)).count(), 2);
			assert_eq!(
				Staking::eras_stakers(active_era(), &21),
				Exposure {
					total: 1000 + 800,
					own: 1000,
					others: vec![
						IndividualExposure { who: 1, value: 400 },
						IndividualExposure { who: 3, value: 400 },
					]
				},
			);
			assert_eq!(
				Staking::eras_stakers(active_era(), &11),
				Exposure {
					total: 1000 + 1200,
					own: 1000,
					others: vec![
						IndividualExposure { who: 1, value: 600 },
						IndividualExposure { who: 3, value: 600 },
					]
				},
			);

			// the total reward for era 1
			let total_payout_1 = current_total_payout_for_duration(reward_time_per_era());
			Pallet::<Test>::reward_by_ids(vec![(21, 2)]);
			Pallet::<Test>::reward_by_ids(vec![(11, 1)]);

			mock::start_active_era(2);

			// nothing else will happen, era ends and rewards are paid again, it is expected that
			// nominators will also be paid. See below

			mock::make_all_reward_payment(1);
			let payout_for_11 = total_payout_1 / 3;
			let payout_for_21 = 2 * total_payout_1 / 3;
			// Nominator 2: has [400/1800 ~ 2/9 from 21] + [600/2200 ~ 3/11 from 11]'s reward. ==>
			// 2/9 + 3/11
			assert_eq_error_rate!(
				Balances::total_balance(&1),
				initial_balance + (2 * payout_for_21 / 9 + 3 * payout_for_11 / 11),
				2,
			);
			// Nominator 3: has [400/1800 ~ 2/9 from 21] + [600/2200 ~ 3/11 from 11]'s reward. ==>
			// 2/9 + 3/11
			assert_eq_error_rate!(
				Balances::total_balance(&3),
				initial_balance + (2 * payout_for_21 / 9 + 3 * payout_for_11 / 11),
				2,
			);

			// Validator 21: got 800 / 1800 external stake => 8/18 =? 4/9 => Validator's share = 5/9
			assert_eq_error_rate!(
				Balances::total_balance(&21),
				initial_balance_21 + 5 * payout_for_21 / 9,
				2,
			);
			// Validator 11: got 1200 / 2200 external stake => 12/22 =? 6/11 => Validator's share =
			// 5/11
			assert_eq_error_rate!(
				Balances::total_balance(&11),
				initial_balance + 5 * payout_for_11 / 11,
				2,
			);
		});
}

#[test]
fn nominators_also_get_slashed_pro_rata() {
	ExtBuilder::default().build_and_execute(|| {
		mock::start_active_era(1);
		let slash_percent = Perbill::from_percent(5);
		let initial_exposure = Staking::eras_stakers(active_era(), &11);
		// 101 is a nominator for 11
		assert_eq!(initial_exposure.others.first().unwrap().who, 101);

		// staked values;
		let nominator_stake = Staking::ledger(101.into()).unwrap().active;
		let nominator_balance = balances(&101).0;
		let validator_stake = Staking::ledger(11.into()).unwrap().active;
		let validator_balance = balances(&11).0;
		let exposed_stake = initial_exposure.total;
		let exposed_validator = initial_exposure.own;
		let exposed_nominator = initial_exposure.others.first().unwrap().value;

		// 11 goes offline
		on_offence_now(
			&[OffenceDetails { offender: (11, initial_exposure.clone()), reporters: vec![] }],
			&[slash_percent],
		);

		// both stakes must have been decreased.
		assert!(Staking::ledger(101.into()).unwrap().active < nominator_stake);
		assert!(Staking::ledger(11.into()).unwrap().active < validator_stake);

		let slash_amount = slash_percent * exposed_stake;
		let validator_share =
			Perbill::from_rational(exposed_validator, exposed_stake) * slash_amount;
		let nominator_share =
			Perbill::from_rational(exposed_nominator, exposed_stake) * slash_amount;

		// both slash amounts need to be positive for the test to make sense.
		assert!(validator_share > 0);
		assert!(nominator_share > 0);

		// both stakes must have been decreased pro-rata.
		assert_eq!(Staking::ledger(101.into()).unwrap().active, nominator_stake - nominator_share);
		assert_eq!(Staking::ledger(11.into()).unwrap().active, validator_stake - validator_share);
		assert_eq!(
			balances(&101).0, // free balance
			nominator_balance - nominator_share,
		);
		assert_eq!(
			balances(&11).0, // free balance
			validator_balance - validator_share,
		);
		// Because slashing happened.
		assert!(is_disabled(11));
	});
}

#[test]
fn double_staking_should_fail() {
	// should test (in the same order):
	// * an account already bonded as stash cannot be be stashed again.
	// * an account already bonded as stash cannot nominate.
	// * an account already bonded as controller can nominate.
	ExtBuilder::default().build_and_execute(|| {
		let arbitrary_value = 5;
		let (stash, controller) = testing_utils::create_unique_stash_controller::<Test>(
			0,
			arbitrary_value,
			RewardDestination::default(),
			false,
		)
		.unwrap();

		// 4 = not used so far,  stash => not allowed.
		assert_noop!(
			Staking::bond(
				RuntimeOrigin::signed(stash),
				arbitrary_value.into(),
				RewardDestination::default()
			),
			Error::<Test>::AlreadyBonded,
		);
		// stash => attempting to nominate should fail.
		assert_noop!(
			Staking::nominate(RuntimeOrigin::signed(stash), vec![11]),
			Error::<Test>::NotController
		);
		// controller => nominating should work.
		assert_ok!(Staking::nominate(RuntimeOrigin::signed(controller), vec![11]));
	});
}

#[test]
fn double_controlling_attempt_should_fail() {
	// should test (in the same order):
	// * an account already bonded as controller CANNOT be reused as the controller of another
	//   account.
	ExtBuilder::default().build_and_execute(|| {
		let arbitrary_value = 5;
		let (stash, _) = testing_utils::create_unique_stash_controller::<Test>(
			0,
			arbitrary_value,
			RewardDestination::default(),
			false,
		)
		.unwrap();

		// Note that controller (same as stash) is reused => no-op.
		assert_noop!(
			Staking::bond(
				RuntimeOrigin::signed(stash),
				arbitrary_value.into(),
				RewardDestination::default()
			),
			Error::<Test>::AlreadyBonded,
		);
	});
}

#[test]
fn session_and_eras_work_simple() {
	ExtBuilder::default().period(1).build_and_execute(|| {
		assert_eq!(active_era(), 0);
		assert_eq!(current_era(), 0);
		assert_eq!(Session::current_index(), 1);
		assert_eq!(System::block_number(), 1);

		// Session 1: this is basically a noop. This has already been started.
		start_session(1);
		assert_eq!(Session::current_index(), 1);
		assert_eq!(active_era(), 0);
		assert_eq!(System::block_number(), 1);

		// Session 2: No change.
		start_session(2);
		assert_eq!(Session::current_index(), 2);
		assert_eq!(active_era(), 0);
		assert_eq!(System::block_number(), 2);

		// Session 3: Era increment.
		start_session(3);
		assert_eq!(Session::current_index(), 3);
		assert_eq!(active_era(), 1);
		assert_eq!(System::block_number(), 3);

		// Session 4: No change.
		start_session(4);
		assert_eq!(Session::current_index(), 4);
		assert_eq!(active_era(), 1);
		assert_eq!(System::block_number(), 4);

		// Session 5: No change.
		start_session(5);
		assert_eq!(Session::current_index(), 5);
		assert_eq!(active_era(), 1);
		assert_eq!(System::block_number(), 5);

		// Session 6: Era increment.
		start_session(6);
		assert_eq!(Session::current_index(), 6);
		assert_eq!(active_era(), 2);
		assert_eq!(System::block_number(), 6);
	});
}

#[test]
fn session_and_eras_work_complex() {
	ExtBuilder::default().period(5).build_and_execute(|| {
		assert_eq!(active_era(), 0);
		assert_eq!(Session::current_index(), 0);
		assert_eq!(System::block_number(), 1);

		start_session(1);
		assert_eq!(Session::current_index(), 1);
		assert_eq!(active_era(), 0);
		assert_eq!(System::block_number(), 5);

		start_session(2);
		assert_eq!(Session::current_index(), 2);
		assert_eq!(active_era(), 0);
		assert_eq!(System::block_number(), 10);

		start_session(3);
		assert_eq!(Session::current_index(), 3);
		assert_eq!(active_era(), 1);
		assert_eq!(System::block_number(), 15);

		start_session(4);
		assert_eq!(Session::current_index(), 4);
		assert_eq!(active_era(), 1);
		assert_eq!(System::block_number(), 20);

		start_session(5);
		assert_eq!(Session::current_index(), 5);
		assert_eq!(active_era(), 1);
		assert_eq!(System::block_number(), 25);

		start_session(6);
		assert_eq!(Session::current_index(), 6);
		assert_eq!(active_era(), 2);
		assert_eq!(System::block_number(), 30);
	});
}

#[test]
fn forcing_new_era_works() {
	ExtBuilder::default().build_and_execute(|| {
		// normal flow of session.
		start_session(1);
		assert_eq!(active_era(), 0);

		start_session(2);
		assert_eq!(active_era(), 0);

		start_session(3);
		assert_eq!(active_era(), 1);

		// no era change.
		Staking::set_force_era(Forcing::ForceNone);

		start_session(4);
		assert_eq!(active_era(), 1);

		start_session(5);
		assert_eq!(active_era(), 1);

		start_session(6);
		assert_eq!(active_era(), 1);

		start_session(7);
		assert_eq!(active_era(), 1);

		// back to normal.
		// this immediately starts a new session.
		Staking::set_force_era(Forcing::NotForcing);

		start_session(8);
		assert_eq!(active_era(), 1);

		start_session(9);
		assert_eq!(active_era(), 2);
		// forceful change
		Staking::set_force_era(Forcing::ForceAlways);

		start_session(10);
		assert_eq!(active_era(), 2);

		start_session(11);
		assert_eq!(active_era(), 3);

		start_session(12);
		assert_eq!(active_era(), 4);

		// just one forceful change
		Staking::set_force_era(Forcing::ForceNew);
		start_session(13);
		assert_eq!(active_era(), 5);
		assert_eq!(ForceEra::<Test>::get(), Forcing::NotForcing);

		start_session(14);
		assert_eq!(active_era(), 6);

		start_session(15);
		assert_eq!(active_era(), 6);
	});
}

#[test]
fn cannot_transfer_staked_balance() {
	// Tests that a stash account cannot transfer funds
	ExtBuilder::default().nominate(false).build_and_execute(|| {
		// Confirm account 11 is stashed
		assert_eq!(Staking::bonded(&11), Some(11));
		// Confirm account 11 has some free balance
		assert_eq!(Balances::free_balance(11), 1000);
		// Confirm account 11 (via controller) is totally staked
		assert_eq!(Staking::eras_stakers(active_era(), &11).total, 1000);
		// Confirm account 11 cannot transfer as a result
		assert_noop!(
			Balances::transfer_allow_death(RuntimeOrigin::signed(11), 21, 1),
			TokenError::Frozen,
		);

		// Give account 11 extra free balance
		let _ = Balances::make_free_balance_be(&11, 10000);
		// Confirm that account 11 can now transfer some balance
		assert_ok!(Balances::transfer_allow_death(RuntimeOrigin::signed(11), 21, 1));
	});
}

#[test]
fn cannot_transfer_staked_balance_2() {
	// Tests that a stash account cannot transfer funds
	// Same test as above but with 20, and more accurate.
	// 21 has 2000 free balance but 1000 at stake
	ExtBuilder::default().nominate(false).build_and_execute(|| {
		// Confirm account 21 is stashed
		assert_eq!(Staking::bonded(&21), Some(21));
		// Confirm account 21 has some free balance
		assert_eq!(Balances::free_balance(21), 2000);
		// Confirm account 21 (via controller) is totally staked
		assert_eq!(Staking::eras_stakers(active_era(), &21).total, 1000);
		// Confirm account 21 can transfer at most 1000
		assert_noop!(
			Balances::transfer_allow_death(RuntimeOrigin::signed(21), 21, 1001),
			TokenError::Frozen,
		);
		assert_ok!(Balances::transfer_allow_death(RuntimeOrigin::signed(21), 21, 1000));
	});
}

#[test]
fn cannot_reserve_staked_balance() {
	// Checks that a bonded account cannot reserve balance from free balance
	ExtBuilder::default().build_and_execute(|| {
		// Confirm account 11 is stashed
		assert_eq!(Staking::bonded(&11), Some(11));
		// Confirm account 11 has some free balance
		assert_eq!(Balances::free_balance(11), 1000);
		// Confirm account 11 (via controller 10) is totally staked
		assert_eq!(Staking::eras_stakers(active_era(), &11).own, 1000);
		// Confirm account 11 cannot reserve as a result
		assert_noop!(Balances::reserve(&11, 1), BalancesError::<Test, _>::LiquidityRestrictions);

		// Give account 11 extra free balance
		let _ = Balances::make_free_balance_be(&11, 10000);
		// Confirm account 11 can now reserve balance
		assert_ok!(Balances::reserve(&11, 1));
	});
}

#[test]
fn reward_destination_works() {
	// Rewards go to the correct destination as determined in Payee
	ExtBuilder::default().nominate(false).build_and_execute(|| {
		// Check that account 11 is a validator
		assert!(Session::validators().contains(&11));
		// Check the balance of the validator account
		assert_eq!(Balances::free_balance(10), 1);
		// Check the balance of the stash account
		assert_eq!(Balances::free_balance(11), 1000);
		// Check how much is at stake
		assert_eq!(
			Staking::ledger(11.into()).unwrap(),
			StakingLedgerInspect {
				stash: 11,
				total: 1000,
				active: 1000,
				unlocking: Default::default(),
				legacy_claimed_rewards: bounded_vec![],
			}
		);

		// Compute total payout now for whole duration as other parameter won't change
		let total_payout_0 = current_total_payout_for_duration(reward_time_per_era());
		Pallet::<Test>::reward_by_ids(vec![(11, 1)]);

		mock::start_active_era(1);
		mock::make_all_reward_payment(0);

		// Check that RewardDestination is Staked (default)
		assert_eq!(Staking::payee(11.into()), RewardDestination::Staked);
		// Check that reward went to the stash account of validator
		assert_eq!(Balances::free_balance(11), 1000 + total_payout_0);
		// Check that amount at stake increased accordingly
		assert_eq!(
			Staking::ledger(11.into()).unwrap(),
			StakingLedgerInspect {
				stash: 11,
				total: 1000 + total_payout_0,
				active: 1000 + total_payout_0,
				unlocking: Default::default(),
				legacy_claimed_rewards: bounded_vec![],
			}
		);

		// (era 0, page 0) is claimed
		assert_eq!(Staking::claimed_rewards(0, &11), vec![0]);

		// Change RewardDestination to Stash
		<Payee<Test>>::insert(&11, RewardDestination::Stash);

		// Compute total payout now for whole duration as other parameter won't change
		let total_payout_1 = current_total_payout_for_duration(reward_time_per_era());
		Pallet::<Test>::reward_by_ids(vec![(11, 1)]);

		mock::start_active_era(2);
		mock::make_all_reward_payment(1);

		// Check that RewardDestination is Stash
		assert_eq!(Staking::payee(11.into()), RewardDestination::Stash);
		// Check that reward went to the stash account
		assert_eq!(Balances::free_balance(11), 1000 + total_payout_0 + total_payout_1);
		// Record this value
		let recorded_stash_balance = 1000 + total_payout_0 + total_payout_1;
		// Check that amount at stake is NOT increased
		assert_eq!(
			Staking::ledger(11.into()).unwrap(),
			StakingLedgerInspect {
				stash: 11,
				total: 1000 + total_payout_0,
				active: 1000 + total_payout_0,
				unlocking: Default::default(),
				legacy_claimed_rewards: bounded_vec![],
			}
		);

		// (era 1, page 0) is claimed
		assert_eq!(Staking::claimed_rewards(1, &11), vec![0]);

		// Change RewardDestination to Account
		<Payee<Test>>::insert(&11, RewardDestination::Account(11));

		// Check controller balance
		assert_eq!(Balances::free_balance(11), 23150);

		// Compute total payout now for whole duration as other parameter won't change
		let total_payout_2 = current_total_payout_for_duration(reward_time_per_era());
		Pallet::<Test>::reward_by_ids(vec![(11, 1)]);

		mock::start_active_era(3);
		mock::make_all_reward_payment(2);

		// Check that RewardDestination is Account(11)
		assert_eq!(Staking::payee(11.into()), RewardDestination::Account(11));
		// Check that reward went to the controller account
		assert_eq!(Balances::free_balance(11), recorded_stash_balance + total_payout_2);
		// Check that amount at stake is NOT increased
		assert_eq!(
			Staking::ledger(11.into()).unwrap(),
			StakingLedgerInspect {
				stash: 11,
				total: 1000 + total_payout_0,
				active: 1000 + total_payout_0,
				unlocking: Default::default(),
				legacy_claimed_rewards: bounded_vec![],
			}
		);

		// (era 2, page 0) is claimed
		assert_eq!(Staking::claimed_rewards(2, &11), vec![0]);
	});
}

#[test]
fn validator_payment_prefs_work() {
	// Test that validator preferences are correctly honored
	// Note: unstake threshold is being directly tested in slashing tests.
	// This test will focus on validator payment.
	ExtBuilder::default().build_and_execute(|| {
		let commission = Perbill::from_percent(40);
		<Validators<Test>>::insert(&11, ValidatorPrefs { commission, ..Default::default() });

		// Reward stash so staked ratio doesn't change.
		<Payee<Test>>::insert(&11, RewardDestination::Stash);
		<Payee<Test>>::insert(&101, RewardDestination::Stash);

		mock::start_active_era(1);
		mock::make_all_reward_payment(0);

		let balance_era_1_11 = Balances::total_balance(&11);
		let balance_era_1_101 = Balances::total_balance(&101);

		// Compute total payout now for whole duration as other parameter won't change
		let total_payout_1 = current_total_payout_for_duration(reward_time_per_era());
		let exposure_1 = Staking::eras_stakers(active_era(), &11);
		Pallet::<Test>::reward_by_ids(vec![(11, 1)]);

		mock::start_active_era(2);
		mock::make_all_reward_payment(1);

		let taken_cut = commission * total_payout_1;
		let shared_cut = total_payout_1 - taken_cut;
		let reward_of_10 = shared_cut * exposure_1.own / exposure_1.total + taken_cut;
		let reward_of_100 = shared_cut * exposure_1.others[0].value / exposure_1.total;
		assert_eq_error_rate!(Balances::total_balance(&11), balance_era_1_11 + reward_of_10, 2);
		assert_eq_error_rate!(Balances::total_balance(&101), balance_era_1_101 + reward_of_100, 2);
	});
}

#[test]
fn bond_extra_works() {
	// Tests that extra `free_balance` in the stash can be added to stake
	// NOTE: this tests only verifies `StakingLedger` for correct updates
	// See `bond_extra_and_withdraw_unbonded_works` for more details and updates on `Exposure`.
	ExtBuilder::default().build_and_execute(|| {
		// Check that account 10 is a validator
		assert!(<Validators<Test>>::contains_key(11));
		// Check that account 10 is bonded to account 11
		assert_eq!(Staking::bonded(&11), Some(11));
		// Check how much is at stake
		assert_eq!(
			Staking::ledger(11.into()).unwrap(),
			StakingLedgerInspect {
				stash: 11,
				total: 1000,
				active: 1000,
				unlocking: Default::default(),
				legacy_claimed_rewards: bounded_vec![],
			}
		);

		// Give account 11 some large free balance greater than total
		let _ = Balances::make_free_balance_be(&11, 1000000);

		// Call the bond_extra function from controller, add only 100
		assert_ok!(Staking::bond_extra(RuntimeOrigin::signed(11), 100));
		// There should be 100 more `total` and `active` in the ledger
		assert_eq!(
			Staking::ledger(11.into()).unwrap(),
			StakingLedgerInspect {
				stash: 11,
				total: 1000 + 100,
				active: 1000 + 100,
				unlocking: Default::default(),
				legacy_claimed_rewards: bounded_vec![],
			}
		);

		// Call the bond_extra function with a large number, should handle it
		assert_ok!(Staking::bond_extra(RuntimeOrigin::signed(11), Balance::max_value()));
		// The full amount of the funds should now be in the total and active
		assert_eq!(
			Staking::ledger(11.into()).unwrap(),
			StakingLedgerInspect {
				stash: 11,
				total: 1000000,
				active: 1000000,
				unlocking: Default::default(),
				legacy_claimed_rewards: bounded_vec![],
			}
		);
	});
}

#[test]
fn bond_extra_and_withdraw_unbonded_works() {
	//
	// * Should test
	// * Given an account being bonded [and chosen as a validator](not mandatory)
	// * It can add extra funds to the bonded account.
	// * it can unbond a portion of its funds from the stash account.
	// * Once the unbonding period is done, it can actually take the funds out of the stash.
	ExtBuilder::default().nominate(false).build_and_execute(|| {
		// Set payee to stash.
		assert_ok!(Staking::set_payee(RuntimeOrigin::signed(11), RewardDestination::Stash));

		// Give account 11 some large free balance greater than total
		let _ = Balances::make_free_balance_be(&11, 1000000);

		// Initial config should be correct
		assert_eq!(active_era(), 0);

		// check the balance of a validator accounts.
		assert_eq!(Balances::total_balance(&11), 1000000);

		// confirm that 10 is a normal validator and gets paid at the end of the era.
		mock::start_active_era(1);

		// Initial state of 11
		assert_eq!(
			Staking::ledger(11.into()).unwrap(),
			StakingLedgerInspect {
				stash: 11,
				total: 1000,
				active: 1000,
				unlocking: Default::default(),
				legacy_claimed_rewards: bounded_vec![],
			}
		);
		assert_eq!(
			Staking::eras_stakers(active_era(), &11),
			Exposure { total: 1000, own: 1000, others: vec![] }
		);

		// deposit the extra 100 units
		Staking::bond_extra(RuntimeOrigin::signed(11), 100).unwrap();

		assert_eq!(
			Staking::ledger(11.into()).unwrap(),
			StakingLedgerInspect {
				stash: 11,
				total: 1000 + 100,
				active: 1000 + 100,
				unlocking: Default::default(),
				legacy_claimed_rewards: bounded_vec![],
			}
		);
		// Exposure is a snapshot! only updated after the next era update.
		assert_ne!(
			Staking::eras_stakers(active_era(), &11),
			Exposure { total: 1000 + 100, own: 1000 + 100, others: vec![] }
		);

		// trigger next era.
		mock::start_active_era(2);
		assert_eq!(active_era(), 2);

		// ledger should be the same.
		assert_eq!(
			Staking::ledger(11.into()).unwrap(),
			StakingLedgerInspect {
				stash: 11,
				total: 1000 + 100,
				active: 1000 + 100,
				unlocking: Default::default(),
				legacy_claimed_rewards: bounded_vec![],
			}
		);
		// Exposure is now updated.
		assert_eq!(
			Staking::eras_stakers(active_era(), &11),
			Exposure { total: 1000 + 100, own: 1000 + 100, others: vec![] }
		);

		// Unbond almost all of the funds in stash.
		Staking::unbond(RuntimeOrigin::signed(11), 1000).unwrap();
		assert_eq!(
			Staking::ledger(11.into()).unwrap(),
			StakingLedgerInspect {
				stash: 11,
				total: 1000 + 100,
				active: 100,
				unlocking: bounded_vec![UnlockChunk { value: 1000, era: 2 + 3 }],
				legacy_claimed_rewards: bounded_vec![],
			},
		);

		// Attempting to free the balances now will fail. 2 eras need to pass.
		assert_ok!(Staking::withdraw_unbonded(RuntimeOrigin::signed(11), 0));
		assert_eq!(
			Staking::ledger(11.into()).unwrap(),
			StakingLedgerInspect {
				stash: 11,
				total: 1000 + 100,
				active: 100,
				unlocking: bounded_vec![UnlockChunk { value: 1000, era: 2 + 3 }],
				legacy_claimed_rewards: bounded_vec![],
			},
		);

		// trigger next era.
		mock::start_active_era(3);

		// nothing yet
		assert_ok!(Staking::withdraw_unbonded(RuntimeOrigin::signed(11), 0));
		assert_eq!(
			Staking::ledger(11.into()).unwrap(),
			StakingLedgerInspect {
				stash: 11,
				total: 1000 + 100,
				active: 100,
				unlocking: bounded_vec![UnlockChunk { value: 1000, era: 2 + 3 }],
				legacy_claimed_rewards: bounded_vec![],
			},
		);

		// trigger next era.
		mock::start_active_era(5);

		assert_ok!(Staking::withdraw_unbonded(RuntimeOrigin::signed(11), 0));
		// Now the value is free and the staking ledger is updated.
		assert_eq!(
			Staking::ledger(11.into()).unwrap(),
			StakingLedgerInspect {
				stash: 11,
				total: 100,
				active: 100,
				unlocking: Default::default(),
				legacy_claimed_rewards: bounded_vec![],
			},
		);
	})
}

#[test]
fn many_unbond_calls_should_work() {
	ExtBuilder::default().build_and_execute(|| {
		let mut current_era = 0;
		// locked at era MaxUnlockingChunks - 1 until 3

		let max_unlocking_chunks = <<Test as Config>::MaxUnlockingChunks as Get<u32>>::get();

		for i in 0..max_unlocking_chunks - 1 {
			// There is only 1 chunk per era, so we need to be in a new era to create a chunk.
			current_era = i as u32;
			mock::start_active_era(current_era);
			assert_ok!(Staking::unbond(RuntimeOrigin::signed(11), 1));
		}

		current_era += 1;
		mock::start_active_era(current_era);

		// This chunk is locked at `current_era` through `current_era + 2` (because
		// `BondingDuration` == 3).
		assert_ok!(Staking::unbond(RuntimeOrigin::signed(11), 1));
		assert_eq!(
			Staking::ledger(11.into()).map(|l| l.unlocking.len()).unwrap(),
			<<Test as Config>::MaxUnlockingChunks as Get<u32>>::get() as usize
		);

		// even though the number of unlocked chunks is the same as `MaxUnlockingChunks`,
		// unbonding works as expected.
		for i in current_era..(current_era + max_unlocking_chunks) - 1 {
			// There is only 1 chunk per era, so we need to be in a new era to create a chunk.
			current_era = i as u32;
			mock::start_active_era(current_era);
			assert_ok!(Staking::unbond(RuntimeOrigin::signed(11), 1));
		}

		// only slots within last `BondingDuration` are filled.
		assert_eq!(
			Staking::ledger(11.into()).map(|l| l.unlocking.len()).unwrap(),
			<<Test as Config>::BondingDuration>::get() as usize
		);
	})
}

#[test]
fn auto_withdraw_may_not_unlock_all_chunks() {
	ExtBuilder::default().build_and_execute(|| {
		// set `MaxUnlockingChunks` to a low number to test case when the unbonding period
		// is larger than the number of unlocking chunks available, which may result on a
		// `Error::NoMoreChunks`, even when the auto-withdraw tries to release locked chunks.
		MaxUnlockingChunks::set(1);

		let mut current_era = 0;

		// fills the chunking slots for account
		mock::start_active_era(current_era);
		assert_ok!(Staking::unbond(RuntimeOrigin::signed(11), 1));

		current_era += 1;
		mock::start_active_era(current_era);

		// unbonding will fail because i) there are no remaining chunks and ii) no filled chunks
		// can be released because current chunk hasn't stay in the queue for at least
		// `BondingDuration`
		assert_noop!(Staking::unbond(RuntimeOrigin::signed(11), 1), Error::<Test>::NoMoreChunks);

		// fast-forward a few eras for unbond to be successful with implicit withdraw
		current_era += 10;
		mock::start_active_era(current_era);
		assert_ok!(Staking::unbond(RuntimeOrigin::signed(11), 1));
	})
}

#[test]
fn rebond_works() {
	//
	// * Should test
	// * Given an account being bonded [and chosen as a validator](not mandatory)
	// * it can unbond a portion of its funds from the stash account.
	// * it can re-bond a portion of the funds scheduled to unlock.
	ExtBuilder::default().nominate(false).build_and_execute(|| {
		// Set payee to stash.
		assert_ok!(Staking::set_payee(RuntimeOrigin::signed(11), RewardDestination::Stash));

		// Give account 11 some large free balance greater than total
		let _ = Balances::make_free_balance_be(&11, 1000000);

		// confirm that 10 is a normal validator and gets paid at the end of the era.
		mock::start_active_era(1);

		// Initial state of 11
		assert_eq!(
			Staking::ledger(11.into()).unwrap(),
			StakingLedgerInspect {
				stash: 11,
				total: 1000,
				active: 1000,
				unlocking: Default::default(),
				legacy_claimed_rewards: bounded_vec![],
			}
		);

		mock::start_active_era(2);
		assert_eq!(active_era(), 2);

		// Try to rebond some funds. We get an error since no fund is unbonded.
		assert_noop!(Staking::rebond(RuntimeOrigin::signed(11), 500), Error::<Test>::NoUnlockChunk);

		// Unbond almost all of the funds in stash.
		Staking::unbond(RuntimeOrigin::signed(11), 900).unwrap();
		assert_eq!(
			Staking::ledger(11.into()).unwrap(),
			StakingLedgerInspect {
				stash: 11,
				total: 1000,
				active: 100,
				unlocking: bounded_vec![UnlockChunk { value: 900, era: 2 + 3 }],
				legacy_claimed_rewards: bounded_vec![],
			}
		);

		// Re-bond all the funds unbonded.
		Staking::rebond(RuntimeOrigin::signed(11), 900).unwrap();
		assert_eq!(
			Staking::ledger(11.into()).unwrap(),
			StakingLedgerInspect {
				stash: 11,
				total: 1000,
				active: 1000,
				unlocking: Default::default(),
				legacy_claimed_rewards: bounded_vec![],
			}
		);

		// Unbond almost all of the funds in stash.
		Staking::unbond(RuntimeOrigin::signed(11), 900).unwrap();
		assert_eq!(
			Staking::ledger(11.into()).unwrap(),
			StakingLedgerInspect {
				stash: 11,
				total: 1000,
				active: 100,
				unlocking: bounded_vec![UnlockChunk { value: 900, era: 5 }],
				legacy_claimed_rewards: bounded_vec![],
			}
		);

		// Re-bond part of the funds unbonded.
		Staking::rebond(RuntimeOrigin::signed(11), 500).unwrap();
		assert_eq!(
			Staking::ledger(11.into()).unwrap(),
			StakingLedgerInspect {
				stash: 11,
				total: 1000,
				active: 600,
				unlocking: bounded_vec![UnlockChunk { value: 400, era: 5 }],
				legacy_claimed_rewards: bounded_vec![],
			}
		);

		// Re-bond the remainder of the funds unbonded.
		Staking::rebond(RuntimeOrigin::signed(11), 500).unwrap();
		assert_eq!(
			Staking::ledger(11.into()).unwrap(),
			StakingLedgerInspect {
				stash: 11,
				total: 1000,
				active: 1000,
				unlocking: Default::default(),
				legacy_claimed_rewards: bounded_vec![],
			}
		);

		// Unbond parts of the funds in stash.
		Staking::unbond(RuntimeOrigin::signed(11), 300).unwrap();
		Staking::unbond(RuntimeOrigin::signed(11), 300).unwrap();
		Staking::unbond(RuntimeOrigin::signed(11), 300).unwrap();
		assert_eq!(
			Staking::ledger(11.into()).unwrap(),
			StakingLedgerInspect {
				stash: 11,
				total: 1000,
				active: 100,
				unlocking: bounded_vec![UnlockChunk { value: 900, era: 5 }],
				legacy_claimed_rewards: bounded_vec![],
			}
		);

		// Re-bond part of the funds unbonded.
		Staking::rebond(RuntimeOrigin::signed(11), 500).unwrap();
		assert_eq!(
			Staking::ledger(11.into()).unwrap(),
			StakingLedgerInspect {
				stash: 11,
				total: 1000,
				active: 600,
				unlocking: bounded_vec![UnlockChunk { value: 400, era: 5 }],
				legacy_claimed_rewards: bounded_vec![],
			}
		);
	})
}

#[test]
fn rebond_is_fifo() {
	// Rebond should proceed by reversing the most recent bond operations.
	ExtBuilder::default().nominate(false).build_and_execute(|| {
		// Set payee to stash.
		assert_ok!(Staking::set_payee(RuntimeOrigin::signed(11), RewardDestination::Stash));

		// Give account 11 some large free balance greater than total
		let _ = Balances::make_free_balance_be(&11, 1000000);

		// confirm that 10 is a normal validator and gets paid at the end of the era.
		mock::start_active_era(1);

		// Initial state of 10
		assert_eq!(
			Staking::ledger(11.into()).unwrap(),
			StakingLedgerInspect {
				stash: 11,
				total: 1000,
				active: 1000,
				unlocking: Default::default(),
				legacy_claimed_rewards: bounded_vec![],
			}
		);

		mock::start_active_era(2);

		// Unbond some of the funds in stash.
		Staking::unbond(RuntimeOrigin::signed(11), 400).unwrap();
		assert_eq!(
			Staking::ledger(11.into()).unwrap(),
			StakingLedgerInspect {
				stash: 11,
				total: 1000,
				active: 600,
				unlocking: bounded_vec![UnlockChunk { value: 400, era: 2 + 3 }],
				legacy_claimed_rewards: bounded_vec![],
			}
		);

		mock::start_active_era(3);

		// Unbond more of the funds in stash.
		Staking::unbond(RuntimeOrigin::signed(11), 300).unwrap();
		assert_eq!(
			Staking::ledger(11.into()).unwrap(),
			StakingLedgerInspect {
				stash: 11,
				total: 1000,
				active: 300,
				unlocking: bounded_vec![
					UnlockChunk { value: 400, era: 2 + 3 },
					UnlockChunk { value: 300, era: 3 + 3 },
				],
				legacy_claimed_rewards: bounded_vec![],
			}
		);

		mock::start_active_era(4);

		// Unbond yet more of the funds in stash.
		Staking::unbond(RuntimeOrigin::signed(11), 200).unwrap();
		assert_eq!(
			Staking::ledger(11.into()).unwrap(),
			StakingLedgerInspect {
				stash: 11,
				total: 1000,
				active: 100,
				unlocking: bounded_vec![
					UnlockChunk { value: 400, era: 2 + 3 },
					UnlockChunk { value: 300, era: 3 + 3 },
					UnlockChunk { value: 200, era: 4 + 3 },
				],
				legacy_claimed_rewards: bounded_vec![],
			}
		);

		// Re-bond half of the unbonding funds.
		Staking::rebond(RuntimeOrigin::signed(11), 400).unwrap();
		assert_eq!(
			Staking::ledger(11.into()).unwrap(),
			StakingLedgerInspect {
				stash: 11,
				total: 1000,
				active: 500,
				unlocking: bounded_vec![
					UnlockChunk { value: 400, era: 2 + 3 },
					UnlockChunk { value: 100, era: 3 + 3 },
				],
				legacy_claimed_rewards: bounded_vec![],
			}
		);
	})
}

#[test]
fn rebond_emits_right_value_in_event() {
	// When a user calls rebond with more than can be rebonded, things succeed,
	// and the rebond event emits the actual value rebonded.
	ExtBuilder::default().nominate(false).build_and_execute(|| {
		// Set payee to stash.
		assert_ok!(Staking::set_payee(RuntimeOrigin::signed(11), RewardDestination::Stash));

		// Give account 11 some large free balance greater than total
		let _ = Balances::make_free_balance_be(&11, 1000000);

		// confirm that 10 is a normal validator and gets paid at the end of the era.
		mock::start_active_era(1);

		// Unbond almost all of the funds in stash.
		Staking::unbond(RuntimeOrigin::signed(11), 900).unwrap();
		assert_eq!(
			Staking::ledger(11.into()).unwrap(),
			StakingLedgerInspect {
				stash: 11,
				total: 1000,
				active: 100,
				unlocking: bounded_vec![UnlockChunk { value: 900, era: 1 + 3 }],
				legacy_claimed_rewards: bounded_vec![],
			}
		);

		// Re-bond less than the total
		Staking::rebond(RuntimeOrigin::signed(11), 100).unwrap();
		assert_eq!(
			Staking::ledger(11.into()).unwrap(),
			StakingLedgerInspect {
				stash: 11,
				total: 1000,
				active: 200,
				unlocking: bounded_vec![UnlockChunk { value: 800, era: 1 + 3 }],
				legacy_claimed_rewards: bounded_vec![],
			}
		);
		// Event emitted should be correct
		assert_eq!(*staking_events().last().unwrap(), Event::Bonded { stash: 11, amount: 100 });

		// Re-bond way more than available
		Staking::rebond(RuntimeOrigin::signed(11), 100_000).unwrap();
		assert_eq!(
			Staking::ledger(11.into()).unwrap(),
			StakingLedgerInspect {
				stash: 11,
				total: 1000,
				active: 1000,
				unlocking: Default::default(),
				legacy_claimed_rewards: bounded_vec![],
			}
		);
		// Event emitted should be correct, only 800
		assert_eq!(*staking_events().last().unwrap(), Event::Bonded { stash: 11, amount: 800 });
	});
}

#[test]
fn reward_to_stake_works() {
	ExtBuilder::default()
		.nominate(false)
		.set_status(31, StakerStatus::Idle)
		.set_status(41, StakerStatus::Idle)
		.set_stake(21, 2000)
		.build_and_execute(|| {
			assert_eq!(Staking::validator_count(), 2);
			// Confirm account 10 and 20 are validators
			assert!(<Validators<Test>>::contains_key(&11) && <Validators<Test>>::contains_key(&21));

			assert_eq!(Staking::eras_stakers(active_era(), &11).total, 1000);
			assert_eq!(Staking::eras_stakers(active_era(), &21).total, 2000);

			// Give the man some money.
			let _ = Balances::make_free_balance_be(&10, 1000);
			let _ = Balances::make_free_balance_be(&20, 1000);

			// Bypass logic and change current exposure
			EraInfo::<Test>::set_exposure(0, &21, Exposure { total: 69, own: 69, others: vec![] });
			<Ledger<Test>>::insert(
				&20,
				StakingLedgerInspect {
					stash: 21,
					total: 69,
					active: 69,
					unlocking: Default::default(),
					legacy_claimed_rewards: bounded_vec![],
				},
			);

			// Compute total payout now for whole duration as other parameter won't change
			let total_payout_0 = current_total_payout_for_duration(reward_time_per_era());
			Pallet::<Test>::reward_by_ids(vec![(11, 1)]);
			Pallet::<Test>::reward_by_ids(vec![(21, 1)]);

			// New era --> rewards are paid --> stakes are changed
			mock::start_active_era(1);
			mock::make_all_reward_payment(0);

			assert_eq!(Staking::eras_stakers(active_era(), &11).total, 1000);
			assert_eq!(Staking::eras_stakers(active_era(), &21).total, 2000);

			let _11_balance = Balances::free_balance(&11);
			assert_eq!(_11_balance, 1000 + total_payout_0 / 2);

			// Trigger another new era as the info are frozen before the era start.
			mock::start_active_era(2);

			// -- new infos
			assert_eq!(Staking::eras_stakers(active_era(), &11).total, 1000 + total_payout_0 / 2);
			assert_eq!(Staking::eras_stakers(active_era(), &21).total, 2000 + total_payout_0 / 2);
		});
}

#[test]
fn reap_stash_works() {
	ExtBuilder::default()
		.existential_deposit(10)
		.balance_factor(10)
		.build_and_execute(|| {
			// given
			assert_eq!(Balances::free_balance(11), 10 * 1000);
			assert_eq!(Staking::bonded(&11), Some(11));

			assert!(<Ledger<Test>>::contains_key(&11));
			assert!(<Bonded<Test>>::contains_key(&11));
			assert!(<Validators<Test>>::contains_key(&11));
			assert!(<Payee<Test>>::contains_key(&11));

			// stash is not reapable
			assert_noop!(
				Staking::reap_stash(RuntimeOrigin::signed(20), 11, 0),
				Error::<Test>::FundedTarget
			);

			// no easy way to cause an account to go below ED, we tweak their staking ledger
			// instead.
			let ledger = StakingLedger::<Test>::new(11, 5);
			assert_ok!(ledger.update());

			// reap-able
			assert_ok!(Staking::reap_stash(RuntimeOrigin::signed(20), 11, 0));

			// then
			assert!(!<Ledger<Test>>::contains_key(&11));
			assert!(!<Bonded<Test>>::contains_key(&11));
			assert!(!<Validators<Test>>::contains_key(&11));
			assert!(!<Payee<Test>>::contains_key(&11));
		});
}

#[test]
fn switching_roles() {
	// Test that it should be possible to switch between roles (nominator, validator, idle) with
	// minimal overhead.
	ExtBuilder::default().nominate(false).build_and_execute(|| {
		// Reset reward destination
		for i in &[11, 21] {
			assert_ok!(Staking::set_payee(RuntimeOrigin::signed(*i), RewardDestination::Stash));
		}

		assert_eq_uvec!(validator_controllers(), vec![21, 11]);

		// put some money in account that we'll use.
		for i in 1..7 {
			let _ = Balances::deposit_creating(&i, 5000);
		}

		// add 2 nominators
		assert_ok!(Staking::bond(RuntimeOrigin::signed(1), 2000, RewardDestination::Account(1)));
		assert_ok!(Staking::nominate(RuntimeOrigin::signed(1), vec![11, 31]));

		assert_ok!(Staking::bond(RuntimeOrigin::signed(3), 500, RewardDestination::Account(3)));
		assert_ok!(Staking::nominate(RuntimeOrigin::signed(3), vec![21, 31]));

		// add a new validator candidate
		assert_ok!(Staking::bond(RuntimeOrigin::signed(5), 1000, RewardDestination::Account(5)));
		assert_ok!(Staking::validate(RuntimeOrigin::signed(5), ValidatorPrefs::default()));
		assert_ok!(Session::set_keys(
			RuntimeOrigin::signed(5),
			SessionKeys { other: 6.into() },
			vec![]
		));

		mock::start_active_era(1);

		// with current nominators 11 and 31 have the most stake
		assert_eq_uvec!(validator_controllers(), vec![11, 31]);

		// 1 decides to be a validator. Consequences:
		assert_ok!(Staking::validate(RuntimeOrigin::signed(1), ValidatorPrefs::default()));
		assert_ok!(Session::set_keys(
			RuntimeOrigin::signed(1),
			SessionKeys { other: 2.into() },
			vec![]
		));

		// now that 1 is a validator, 3 updates its nominations.
		assert_ok!(Staking::nominate(RuntimeOrigin::signed(3), vec![21, 1]));
		// new stakes:
		// 11: 1000 self vote
		// 21: 1000 self vote + 250 vote
		// 5 : 1000 self vote
		// 1 : 2000 self vote + 250 vote.
		// Winners: 21 and 1

		mock::start_active_era(2);

		assert_eq_uvec!(validator_controllers(), vec![1, 21]);
	});
}

#[test]
fn wrong_vote_errors() {
	ExtBuilder::default()
		.add_staker(
			61,
			61,
			500,
			StakerStatus::Nominator(vec![
				11, 21, // good votes
			]),
		)
		.build_and_execute(|| {
			// the genesis validators already reflect the above vote, nonetheless start a new era.
			mock::start_active_era(1);

			// new validators
			assert_eq_uvec!(validator_controllers(), vec![21, 11]);

			// our new voter is taken into account
			assert!(Staking::eras_stakers(active_era(), &11).others.iter().any(|i| i.who == 61));
			assert!(Staking::eras_stakers(active_era(), &21).others.iter().any(|i| i.who == 61));

			// trying to nominate a non-validator will fail.
			assert_noop!(
				Staking::nominate(RuntimeOrigin::signed(61), vec![11, 21, 1000]),
				Error::<Test>::BadTarget
			);

			// however, nominating an `Idle` validator is OK.
			assert_eq!(Staking::status(&41), Ok(StakerStatus::Idle));
			assert_eq!(Staking::status(&31), Ok(StakerStatus::Validator));
			assert_ok!(Staking::nominate(RuntimeOrigin::signed(61), vec![11, 21, 31, 41]));
		});
}

#[test]
fn bond_with_no_staked_value() {
	// Behavior when someone bonds with no staked value.
	// Particularly when they votes and the candidate is elected.
	ExtBuilder::default()
		.validator_count(3)
		.existential_deposit(5)
		.balance_factor(5)
		.nominate(false)
		.minimum_validator_count(1)
		.build_and_execute(|| {
			// Can't bond with 1
			assert_noop!(
				Staking::bond(RuntimeOrigin::signed(1), 1, RewardDestination::Account(1)),
				Error::<Test>::InsufficientBond,
			);
			// bonded with absolute minimum value possible.
			assert_ok!(Staking::bond(RuntimeOrigin::signed(1), 5, RewardDestination::Account(1)));
			assert_eq!(Balances::locks(&1)[0].amount, 5);

			// unbonding even 1 will cause all to be unbonded.
			assert_ok!(Staking::unbond(RuntimeOrigin::signed(1), 1));
			assert_eq!(
				Staking::ledger(1.into()).unwrap(),
				StakingLedgerInspect {
					stash: 1,
					active: 0,
					total: 5,
					unlocking: bounded_vec![UnlockChunk { value: 5, era: 3 }],
					legacy_claimed_rewards: bounded_vec![],
				}
			);

			mock::start_active_era(1);
			mock::start_active_era(2);

			// not yet removed.
			assert_ok!(Staking::withdraw_unbonded(RuntimeOrigin::signed(1), 0));
			assert!(Staking::ledger(1.into()).is_ok());
			assert_eq!(Balances::locks(&1)[0].amount, 5);

			mock::start_active_era(3);

			// poof. Account 1 is removed from the staking system.
			assert_ok!(Staking::withdraw_unbonded(RuntimeOrigin::signed(1), 0));
			assert!(Staking::ledger(1.into()).is_err());
			assert_eq!(Balances::locks(&1).len(), 0);
		});
}

#[test]
fn bond_with_little_staked_value_bounded() {
	ExtBuilder::default()
		.validator_count(3)
		.nominate(false)
		.minimum_validator_count(1)
		.build_and_execute(|| {
			// setup
			assert_ok!(Staking::chill(RuntimeOrigin::signed(31)));
			assert_ok!(Staking::set_payee(RuntimeOrigin::signed(11), RewardDestination::Stash));
			let init_balance_1 = Balances::free_balance(&1);
			let init_balance_11 = Balances::free_balance(&11);

			// Stingy validator.
			assert_ok!(Staking::bond(RuntimeOrigin::signed(1), 1, RewardDestination::Account(1)));
			assert_ok!(Staking::validate(RuntimeOrigin::signed(1), ValidatorPrefs::default()));
			assert_ok!(Session::set_keys(
				RuntimeOrigin::signed(1),
				SessionKeys { other: 1.into() },
				vec![]
			));

			// 1 era worth of reward. BUT, we set the timestamp after on_initialize, so outdated by
			// one block.
			let total_payout_0 = current_total_payout_for_duration(reward_time_per_era());

			reward_all_elected();
			mock::start_active_era(1);
			mock::make_all_reward_payment(0);

			// 1 is elected.
			assert_eq_uvec!(validator_controllers(), vec![21, 11, 1]);
			assert_eq!(Staking::eras_stakers(active_era(), &2).total, 0);

			// Old ones are rewarded.
			assert_eq_error_rate!(
				Balances::free_balance(11),
				init_balance_11 + total_payout_0 / 3,
				1
			);
			// no rewards paid to 2. This was initial election.
			assert_eq!(Balances::free_balance(1), init_balance_1);

			// reward era 2
			let total_payout_1 = current_total_payout_for_duration(reward_time_per_era());
			reward_all_elected();
			mock::start_active_era(2);
			mock::make_all_reward_payment(1);

			assert_eq_uvec!(validator_controllers(), vec![21, 11, 1]);
			assert_eq!(Staking::eras_stakers(active_era(), &2).total, 0);

			// 2 is now rewarded.
			assert_eq_error_rate!(
				Balances::free_balance(1),
				init_balance_1 + total_payout_1 / 3,
				1
			);
			assert_eq_error_rate!(
				Balances::free_balance(&11),
				init_balance_11 + total_payout_0 / 3 + total_payout_1 / 3,
				2,
			);
		});
}

#[test]
fn bond_with_duplicate_vote_should_be_ignored_by_election_provider() {
	ExtBuilder::default()
		.validator_count(2)
		.nominate(false)
		.minimum_validator_count(1)
		.set_stake(31, 1000)
		.build_and_execute(|| {
			// ensure all have equal stake.
			assert_eq!(
				<Validators<Test>>::iter()
					.map(|(v, _)| (v, Staking::ledger(v.into()).unwrap().total))
					.collect::<Vec<_>>(),
				vec![(31, 1000), (21, 1000), (11, 1000)],
			);
			// no nominators shall exist.
			assert!(<Nominators<Test>>::iter().map(|(n, _)| n).collect::<Vec<_>>().is_empty());

			// give the man some money.
			let initial_balance = 1000;
			for i in [1, 2, 3, 4].iter() {
				let _ = Balances::make_free_balance_be(i, initial_balance);
			}

			assert_ok!(Staking::bond(
				RuntimeOrigin::signed(1),
				1000,
				RewardDestination::Account(1)
			));
			assert_ok!(Staking::nominate(RuntimeOrigin::signed(1), vec![11, 11, 11, 21, 31]));

			assert_ok!(Staking::bond(
				RuntimeOrigin::signed(3),
				1000,
				RewardDestination::Account(3)
			));
			assert_ok!(Staking::nominate(RuntimeOrigin::signed(3), vec![21, 31]));

			// winners should be 21 and 31. Otherwise this election is taking duplicates into
			// account.
			let supports = <Test as Config>::ElectionProvider::elect().unwrap();
			assert_eq!(
				supports,
				vec![
					(21, Support { total: 2200, voters: vec![(21, 1000), (1, 600), (3, 600)] }),
					(31, Support { total: 1800, voters: vec![(31, 1000), (1, 400), (3, 400)] }),
				],
			);
		});
}

#[test]
fn bond_with_duplicate_vote_should_be_ignored_by_election_provider_elected() {
	// same as above but ensures that even when the dupe is being elected, everything is sane.
	ExtBuilder::default()
		.validator_count(2)
		.nominate(false)
		.set_stake(31, 1000)
		.minimum_validator_count(1)
		.build_and_execute(|| {
			// ensure all have equal stake.
			assert_eq!(
				<Validators<Test>>::iter()
					.map(|(v, _)| (v, Staking::ledger(v.into()).unwrap().total))
					.collect::<Vec<_>>(),
				vec![(31, 1000), (21, 1000), (11, 1000)],
			);

			// no nominators shall exist.
			assert!(<Nominators<Test>>::iter().collect::<Vec<_>>().is_empty());

			// give the man some money.
			let initial_balance = 1000;
			for i in [1, 2, 3, 4].iter() {
				let _ = Balances::make_free_balance_be(i, initial_balance);
			}

			assert_ok!(Staking::bond(
				RuntimeOrigin::signed(1),
				1000,
				RewardDestination::Account(1)
			));
			assert_ok!(Staking::nominate(RuntimeOrigin::signed(1), vec![11, 11, 11, 21]));

			assert_ok!(Staking::bond(
				RuntimeOrigin::signed(3),
				1000,
				RewardDestination::Account(3)
			));
			assert_ok!(Staking::nominate(RuntimeOrigin::signed(3), vec![21]));

			// winners should be 21 and 11.
			let supports = <Test as Config>::ElectionProvider::elect().unwrap();
			assert_eq!(
				supports,
				vec![
					(11, Support { total: 1500, voters: vec![(11, 1000), (1, 500)] }),
					(21, Support { total: 2500, voters: vec![(21, 1000), (1, 500), (3, 1000)] })
				],
			);
		});
}

#[test]
fn new_era_elects_correct_number_of_validators() {
	ExtBuilder::default().nominate(true).validator_count(1).build_and_execute(|| {
		assert_eq!(Staking::validator_count(), 1);
		assert_eq!(validator_controllers().len(), 1);

		Session::on_initialize(System::block_number());

		assert_eq!(validator_controllers().len(), 1);
	})
}

#[test]
fn phragmen_should_not_overflow() {
	ExtBuilder::default().nominate(false).build_and_execute(|| {
		// This is the maximum value that we can have as the outcome of CurrencyToVote.
		type Votes = u64;

		let _ = Staking::chill(RuntimeOrigin::signed(10));
		let _ = Staking::chill(RuntimeOrigin::signed(20));

		bond_validator(3, Votes::max_value() as Balance);
		bond_validator(5, Votes::max_value() as Balance);

		bond_nominator(7, Votes::max_value() as Balance, vec![3, 5]);
		bond_nominator(9, Votes::max_value() as Balance, vec![3, 5]);

		mock::start_active_era(1);

		assert_eq_uvec!(validator_controllers(), vec![3, 5]);

		// We can safely convert back to values within [u64, u128].
		assert!(Staking::eras_stakers(active_era(), &3).total > Votes::max_value() as Balance);
		assert!(Staking::eras_stakers(active_era(), &5).total > Votes::max_value() as Balance);
	})
}

#[test]
fn reward_validator_slashing_validator_does_not_overflow() {
	ExtBuilder::default().build_and_execute(|| {
		let stake = u64::MAX as Balance * 2;
		let reward_slash = u64::MAX as Balance * 2;

		// Assert multiplication overflows in balance arithmetic.
		assert!(stake.checked_mul(reward_slash).is_none());

		// Set staker
		let _ = Balances::make_free_balance_be(&11, stake);

		let exposure = Exposure::<AccountId, Balance> { total: stake, own: stake, others: vec![] };
		let reward = EraRewardPoints::<AccountId> {
			total: 1,
			individual: vec![(11, 1)].into_iter().collect(),
		};

		// Check reward
		ErasRewardPoints::<Test>::insert(0, reward);
		EraInfo::<Test>::set_exposure(0, &11, exposure);
		ErasValidatorReward::<Test>::insert(0, stake);
		assert_ok!(Staking::payout_stakers_by_page(RuntimeOrigin::signed(1337), 11, 0, 0));
		assert_eq!(Balances::total_balance(&11), stake * 2);

		// Set staker
		let _ = Balances::make_free_balance_be(&11, stake);
		let _ = Balances::make_free_balance_be(&2, stake);

		// only slashes out of bonded stake are applied. without this line, it is 0.
		Staking::bond(RuntimeOrigin::signed(2), stake - 1, RewardDestination::default()).unwrap();
		// Override exposure of 11
		EraInfo::<Test>::set_exposure(
			0,
			&11,
			Exposure {
				total: stake,
				own: 1,
				others: vec![IndividualExposure { who: 2, value: stake - 1 }],
			},
		);

		// Check slashing
		on_offence_now(
			&[OffenceDetails {
				offender: (11, Staking::eras_stakers(active_era(), &11)),
				reporters: vec![],
			}],
			&[Perbill::from_percent(100)],
		);

		assert_eq!(Balances::total_balance(&11), stake - 1);
		assert_eq!(Balances::total_balance(&2), 1);
	})
}

#[test]
fn reward_from_authorship_event_handler_works() {
	ExtBuilder::default().build_and_execute(|| {
		use pallet_authorship::EventHandler;

		assert_eq!(<pallet_authorship::Pallet<Test>>::author(), Some(11));

		Pallet::<Test>::note_author(11);
		Pallet::<Test>::note_author(11);

		// Not mandatory but must be coherent with rewards
		assert_eq_uvec!(Session::validators(), vec![11, 21]);

		// 21 is rewarded as an uncle producer
		// 11 is rewarded as a block producer and uncle referencer and uncle producer
		assert_eq!(
			ErasRewardPoints::<Test>::get(active_era()),
			EraRewardPoints { individual: vec![(11, 20 * 2)].into_iter().collect(), total: 40 },
		);
	})
}

#[test]
fn add_reward_points_fns_works() {
	ExtBuilder::default().build_and_execute(|| {
		// Not mandatory but must be coherent with rewards
		assert_eq_uvec!(Session::validators(), vec![21, 11]);

		Pallet::<Test>::reward_by_ids(vec![(21, 1), (11, 1), (11, 1)]);

		Pallet::<Test>::reward_by_ids(vec![(21, 1), (11, 1), (11, 1)]);

		assert_eq!(
			ErasRewardPoints::<Test>::get(active_era()),
			EraRewardPoints { individual: vec![(11, 4), (21, 2)].into_iter().collect(), total: 6 },
		);
	})
}

#[test]
fn unbonded_balance_is_not_slashable() {
	ExtBuilder::default().build_and_execute(|| {
		// total amount staked is slashable.
		assert_eq!(Staking::slashable_balance_of(&11), 1000);

		assert_ok!(Staking::unbond(RuntimeOrigin::signed(11), 800));

		// only the active portion.
		assert_eq!(Staking::slashable_balance_of(&11), 200);
	})
}

#[test]
fn era_is_always_same_length() {
	// This ensures that the sessions is always of the same length if there is no forcing no
	// session changes.
	ExtBuilder::default().build_and_execute(|| {
		let session_per_era = <SessionsPerEra as Get<SessionIndex>>::get();

		mock::start_active_era(1);
		assert_eq!(Staking::eras_start_session_index(current_era()).unwrap(), session_per_era);

		mock::start_active_era(2);
		assert_eq!(
			Staking::eras_start_session_index(current_era()).unwrap(),
			session_per_era * 2u32
		);

		let session = Session::current_index();
		Staking::set_force_era(Forcing::ForceNew);
		advance_session();
		advance_session();
		assert_eq!(current_era(), 3);
		assert_eq!(Staking::eras_start_session_index(current_era()).unwrap(), session + 2);

		mock::start_active_era(4);
		assert_eq!(
			Staking::eras_start_session_index(current_era()).unwrap(),
			session + 2u32 + session_per_era
		);
	});
}

#[test]
fn offence_forces_new_era() {
	ExtBuilder::default().build_and_execute(|| {
		on_offence_now(
			&[OffenceDetails {
				offender: (11, Staking::eras_stakers(active_era(), &11)),
				reporters: vec![],
			}],
			&[Perbill::from_percent(5)],
		);

		assert_eq!(Staking::force_era(), Forcing::ForceNew);
	});
}

#[test]
fn offence_ensures_new_era_without_clobbering() {
	ExtBuilder::default().build_and_execute(|| {
		assert_ok!(Staking::force_new_era_always(RuntimeOrigin::root()));
		assert_eq!(Staking::force_era(), Forcing::ForceAlways);

		on_offence_now(
			&[OffenceDetails {
				offender: (11, Staking::eras_stakers(active_era(), &11)),
				reporters: vec![],
			}],
			&[Perbill::from_percent(5)],
		);

		assert_eq!(Staking::force_era(), Forcing::ForceAlways);
	});
}

#[test]
fn offence_deselects_validator_even_when_slash_is_zero() {
	ExtBuilder::default().build_and_execute(|| {
		assert!(Session::validators().contains(&11));
		assert!(<Validators<Test>>::contains_key(11));

		on_offence_now(
			&[OffenceDetails {
				offender: (11, Staking::eras_stakers(active_era(), &11)),
				reporters: vec![],
			}],
			&[Perbill::from_percent(0)],
		);

		assert_eq!(Staking::force_era(), Forcing::ForceNew);
		assert!(!<Validators<Test>>::contains_key(11));

		mock::start_active_era(1);

		assert!(!Session::validators().contains(&11));
		assert!(!<Validators<Test>>::contains_key(11));
	});
}

#[test]
fn slashing_performed_according_exposure() {
	// This test checks that slashing is performed according the exposure (or more precisely,
	// historical exposure), not the current balance.
	ExtBuilder::default().build_and_execute(|| {
		assert_eq!(Staking::eras_stakers(active_era(), &11).own, 1000);

		// Handle an offence with a historical exposure.
		on_offence_now(
			&[OffenceDetails {
				offender: (11, Exposure { total: 500, own: 500, others: vec![] }),
				reporters: vec![],
			}],
			&[Perbill::from_percent(50)],
		);

		// The stash account should be slashed for 250 (50% of 500).
		assert_eq!(Balances::free_balance(11), 1000 - 250);
	});
}

#[test]
fn slash_in_old_span_does_not_deselect() {
	ExtBuilder::default().build_and_execute(|| {
		mock::start_active_era(1);

		assert!(<Validators<Test>>::contains_key(11));
		assert!(Session::validators().contains(&11));

		on_offence_now(
			&[OffenceDetails {
				offender: (11, Staking::eras_stakers(active_era(), &11)),
				reporters: vec![],
			}],
			&[Perbill::from_percent(0)],
		);

		assert_eq!(Staking::force_era(), Forcing::ForceNew);
		assert!(!<Validators<Test>>::contains_key(11));

		mock::start_active_era(2);

		Staking::validate(RuntimeOrigin::signed(11), Default::default()).unwrap();
		assert_eq!(Staking::force_era(), Forcing::NotForcing);
		assert!(<Validators<Test>>::contains_key(11));
		assert!(!Session::validators().contains(&11));

		mock::start_active_era(3);

		// this staker is in a new slashing span now, having re-registered after
		// their prior slash.
		on_offence_in_era(
			&[OffenceDetails {
				offender: (11, Staking::eras_stakers(active_era(), &11)),
				reporters: vec![],
			}],
			&[Perbill::from_percent(0)],
			1,
			DisableStrategy::WhenSlashed,
		);

		// the validator doesn't get chilled again
		assert!(Validators::<Test>::iter().any(|(stash, _)| stash == 11));

		// but we are still forcing a new era
		assert_eq!(Staking::force_era(), Forcing::ForceNew);

		on_offence_in_era(
			&[OffenceDetails {
				offender: (11, Staking::eras_stakers(active_era(), &11)),
				reporters: vec![],
			}],
			// NOTE: A 100% slash here would clean up the account, causing de-registration.
			&[Perbill::from_percent(95)],
			1,
			DisableStrategy::WhenSlashed,
		);

		// the validator doesn't get chilled again
		assert!(Validators::<Test>::iter().any(|(stash, _)| stash == 11));

		// but it's disabled
		assert!(is_disabled(11));
		// and we are still forcing a new era
		assert_eq!(Staking::force_era(), Forcing::ForceNew);
	});
}

#[test]
fn reporters_receive_their_slice() {
	// This test verifies that the reporters of the offence receive their slice from the slashed
	// amount.
	ExtBuilder::default().build_and_execute(|| {
		// The reporters' reward is calculated from the total exposure.
		let initial_balance = 1375;
		assert_ok!(stake_tracker_sanity_tests());

		assert_eq!(Staking::eras_stakers(active_era(), &11).total, initial_balance);

		on_offence_now(
			&[OffenceDetails {
				offender: (11, Staking::eras_stakers(active_era(), &11)),
				reporters: vec![1, 2],
			}],
			&[Perbill::from_percent(50)],
		);

		// F1 * (reward_proportion * slash - 0)
		// 50% * (10% * initial_balance / 2)
		let reward = (initial_balance / 20) / 2;
		let reward_each = reward / 2; // split into two pieces.
		assert_eq!(Balances::free_balance(1), 10 + reward_each);
		assert_eq!(Balances::free_balance(2), 20 + reward_each);
	});
}

#[test]
fn subsequent_reports_in_same_span_pay_out_less() {
	// This test verifies that the reporters of the offence receive their slice from the slashed
	// amount, but less and less if they submit multiple reports in one span.
	ExtBuilder::default().build_and_execute(|| {
		// The reporters' reward is calculated from the total exposure.
		let initial_balance = EraInfo::<Test>::get_full_exposure(active_era(), &11).total;

		assert_eq!(Staking::eras_stakers(active_era(), &11).total, initial_balance);

		on_offence_now(
			&[OffenceDetails {
				offender: (11, Staking::eras_stakers(active_era(), &11)),
				reporters: vec![1],
			}],
			&[Perbill::from_percent(20)],
		);

		// F1 * (reward_proportion * slash - 0)
		// 50% * (10% * initial_balance * 20%)
		let reward = (initial_balance / 5) / 20;
		assert_eq!(Balances::free_balance(1), 10 + reward);

		on_offence_now(
			&[OffenceDetails {
				offender: (11, Staking::eras_stakers(active_era(), &11)),
				reporters: vec![1],
			}],
			&[Perbill::from_percent(50)],
		);

		let prior_payout = reward;

		// F1 * (reward_proportion * slash - prior_payout)
		// 50% * (10% * (initial_balance / 2) - prior_payout)
		let reward = ((initial_balance / 20) - prior_payout) / 2;
		assert_eq_error_rate!(Balances::free_balance(1), 10 + prior_payout + reward, 2);
	});
}

#[test]
fn invulnerables_are_not_slashed() {
	// For invulnerable validators no slashing is performed.
	ExtBuilder::default().invulnerables(vec![11]).build_and_execute(|| {
		assert_eq!(Balances::free_balance(11), 1000);
		assert_eq!(Balances::free_balance(21), 2000);

		let exposure = Staking::eras_stakers(active_era(), &21);
		let initial_balance = Staking::slashable_balance_of(&21);

		let nominator_balances: Vec<_> =
			exposure.others.iter().map(|o| Balances::free_balance(&o.who)).collect();

		on_offence_now(
			&[
				OffenceDetails {
					offender: (11, Staking::eras_stakers(active_era(), &11)),
					reporters: vec![],
				},
				OffenceDetails {
					offender: (21, Staking::eras_stakers(active_era(), &21)),
					reporters: vec![],
				},
			],
			&[Perbill::from_percent(50), Perbill::from_percent(20)],
		);

		// The validator 11 hasn't been slashed, but 21 has been.
		assert_eq!(Balances::free_balance(11), 1000);
		// 2000 - (0.2 * initial_balance)
		assert_eq!(Balances::free_balance(21), 2000 - (2 * initial_balance / 10));

		// ensure that nominators were slashed as well.
		for (initial_balance, other) in nominator_balances.into_iter().zip(exposure.others) {
			assert_eq!(
				Balances::free_balance(&other.who),
				initial_balance - (2 * other.value / 10),
			);
		}
	});
}

#[test]
fn dont_slash_if_fraction_is_zero() {
	// Don't slash if the fraction is zero.
	ExtBuilder::default().build_and_execute(|| {
		assert_eq!(Balances::free_balance(11), 1000);

		on_offence_now(
			&[OffenceDetails {
				offender: (11, Staking::eras_stakers(active_era(), &11)),
				reporters: vec![],
			}],
			&[Perbill::from_percent(0)],
		);

		// The validator hasn't been slashed. The new era is not forced.
		assert_eq!(Balances::free_balance(11), 1000);
		assert_eq!(Staking::force_era(), Forcing::ForceNew);
	});
}

#[test]
fn only_slash_for_max_in_era() {
	// multiple slashes within one era are only applied if it is more than any previous slash in the
	// same era.
	ExtBuilder::default().build_and_execute(|| {
		assert_eq!(Balances::free_balance(11), 1000);

		on_offence_now(
			&[OffenceDetails {
				offender: (11, Staking::eras_stakers(active_era(), &11)),
				reporters: vec![],
			}],
			&[Perbill::from_percent(50)],
		);

		// The validator has been slashed and has been force-chilled.
		assert_eq!(Balances::free_balance(11), 500);
		assert_eq!(Staking::force_era(), Forcing::ForceNew);

		on_offence_now(
			&[OffenceDetails {
				offender: (11, Staking::eras_stakers(active_era(), &11)),
				reporters: vec![],
			}],
			&[Perbill::from_percent(25)],
		);

		// The validator has not been slashed additionally.
		assert_eq!(Balances::free_balance(11), 500);

		on_offence_now(
			&[OffenceDetails {
				offender: (11, Staking::eras_stakers(active_era(), &11)),
				reporters: vec![],
			}],
			&[Perbill::from_percent(60)],
		);

		// The validator got slashed 10% more.
		assert_eq!(Balances::free_balance(11), 400);
	})
}

#[test]
fn garbage_collection_after_slashing() {
	// ensures that `SlashingSpans` and `SpanSlash` of an account is removed after reaping.
	ExtBuilder::default()
		.existential_deposit(2)
		.balance_factor(2)
		.build_and_execute(|| {
			assert_eq!(Balances::free_balance(11), 2000);

			on_offence_now(
				&[OffenceDetails {
					offender: (11, Staking::eras_stakers(active_era(), &11)),
					reporters: vec![],
				}],
				&[Perbill::from_percent(10)],
			);

			assert_eq!(Balances::free_balance(11), 2000 - 200);
			assert!(SlashingSpans::<Test>::get(&11).is_some());
			assert_eq!(SpanSlash::<Test>::get(&(11, 0)).amount(), &200);

			on_offence_now(
				&[OffenceDetails {
					offender: (11, Staking::eras_stakers(active_era(), &11)),
					reporters: vec![],
				}],
				&[Perbill::from_percent(100)],
			);

			// validator and nominator slash in era are garbage-collected by era change,
			// so we don't test those here.

			assert_eq!(Balances::free_balance(11), 2);
			assert_eq!(Balances::total_balance(&11), 2);

			let slashing_spans = SlashingSpans::<Test>::get(&11).unwrap();
			assert_eq!(slashing_spans.iter().count(), 2);

			// reap_stash respects num_slashing_spans so that weight is accurate
			assert_noop!(
				Staking::reap_stash(RuntimeOrigin::signed(20), 11, 0),
				Error::<Test>::IncorrectSlashingSpans
			);
			assert_ok!(Staking::reap_stash(RuntimeOrigin::signed(20), 11, 2));

			assert!(SlashingSpans::<Test>::get(&11).is_none());
			assert_eq!(SpanSlash::<Test>::get(&(11, 0)).amount(), &0);
		})
}

#[test]
fn garbage_collection_on_window_pruning() {
	// ensures that `ValidatorSlashInEra` and `NominatorSlashInEra` are cleared after
	// `BondingDuration`.
	ExtBuilder::default().build_and_execute(|| {
		mock::start_active_era(1);

		assert_eq!(Balances::free_balance(11), 1000);
		let now = active_era();

		let exposure = Staking::eras_stakers(now, &11);
		assert_eq!(Balances::free_balance(101), 2000);
		let nominated_value = exposure.others.iter().find(|o| o.who == 101).unwrap().value;

		on_offence_now(
			&[OffenceDetails {
				offender: (11, Staking::eras_stakers(now, &11)),
				reporters: vec![],
			}],
			&[Perbill::from_percent(10)],
		);

		assert_eq!(Balances::free_balance(11), 900);
		assert_eq!(Balances::free_balance(101), 2000 - (nominated_value / 10));

		assert!(ValidatorSlashInEra::<Test>::get(&now, &11).is_some());
		assert!(NominatorSlashInEra::<Test>::get(&now, &101).is_some());

		// + 1 because we have to exit the bonding window.
		for era in (0..(BondingDuration::get() + 1)).map(|offset| offset + now + 1) {
			assert!(ValidatorSlashInEra::<Test>::get(&now, &11).is_some());
			assert!(NominatorSlashInEra::<Test>::get(&now, &101).is_some());

			mock::start_active_era(era);
		}

		assert!(ValidatorSlashInEra::<Test>::get(&now, &11).is_none());
		assert!(NominatorSlashInEra::<Test>::get(&now, &101).is_none());
	})
}

#[test]
fn slashing_nominators_by_span_max() {
	ExtBuilder::default().build_and_execute(|| {
		mock::start_active_era(1);
		mock::start_active_era(2);
		mock::start_active_era(3);

		assert_eq!(Balances::free_balance(11), 1000);
		assert_eq!(Balances::free_balance(21), 2000);
		assert_eq!(Balances::free_balance(101), 2000);
		assert_eq!(Staking::slashable_balance_of(&21), 1000);

		let exposure_11 = Staking::eras_stakers(active_era(), &11);
		let exposure_21 = Staking::eras_stakers(active_era(), &21);
		let nominated_value_11 = exposure_11.others.iter().find(|o| o.who == 101).unwrap().value;
		let nominated_value_21 = exposure_21.others.iter().find(|o| o.who == 101).unwrap().value;

		on_offence_in_era(
			&[OffenceDetails {
				offender: (11, Staking::eras_stakers(active_era(), &11)),
				reporters: vec![],
			}],
			&[Perbill::from_percent(5)],
			2,
			DisableStrategy::WhenSlashed,
		);

		assert_eq!(Balances::free_balance(11), 950);

		let slash_1_amount = Perbill::from_percent(5) * nominated_value_11;
		assert_eq!(Balances::free_balance(101), 2000 - slash_1_amount);

		let expected_spans = vec![
			slashing::SlashingSpan { index: 1, start: 4, length: None },
			slashing::SlashingSpan { index: 0, start: 0, length: Some(4) },
		];

		let get_span = |account| SlashingSpans::<Test>::get(&account).unwrap();

		assert_eq!(get_span(11).iter().collect::<Vec<_>>(), expected_spans);

		assert_eq!(get_span(101).iter().collect::<Vec<_>>(), expected_spans);

		// second slash: higher era, higher value, same span.
		on_offence_in_era(
			&[OffenceDetails {
				offender: (21, Staking::eras_stakers(active_era(), &21)),
				reporters: vec![],
			}],
			&[Perbill::from_percent(80)],
			3,
			DisableStrategy::WhenSlashed,
		);

		// 11 was not further slashed, but 21 and 101 were.
		assert_eq!(Balances::free_balance(11), 950);
		assert_eq!(Balances::free_balance(21), 1200);

		let slash_2_amount = Perbill::from_percent(80) * nominated_value_21;
		assert!(slash_2_amount > slash_1_amount);

		// only the maximum slash in a single span is taken.
		assert_eq!(Balances::free_balance(101), 2000 - slash_2_amount);

		// third slash: in same era and on same validator as first, higher
		// in-era value, but lower slash value than slash 2.
		on_offence_in_era(
			&[OffenceDetails {
				offender: (11, Staking::eras_stakers(active_era(), &11)),
				reporters: vec![],
			}],
			&[Perbill::from_percent(20)],
			2,
			DisableStrategy::WhenSlashed,
		);

		// 11 was further slashed, but 21 and 101 were not.
		assert_eq!(Balances::free_balance(11), 800);
		assert_eq!(Balances::free_balance(21), 1200);

		let slash_3_amount = Perbill::from_percent(20) * nominated_value_21;
		assert!(slash_3_amount < slash_2_amount);
		assert!(slash_3_amount > slash_1_amount);

		// only the maximum slash in a single span is taken.
		assert_eq!(Balances::free_balance(101), 2000 - slash_2_amount);
	});
}

#[test]
fn slashes_are_summed_across_spans() {
	ExtBuilder::default().build_and_execute(|| {
		mock::start_active_era(1);
		mock::start_active_era(2);
		mock::start_active_era(3);

		assert_eq!(Balances::free_balance(21), 2000);
		assert_eq!(Staking::slashable_balance_of(&21), 1000);

		let get_span = |account| SlashingSpans::<Test>::get(&account).unwrap();

		on_offence_now(
			&[OffenceDetails {
				offender: (21, Staking::eras_stakers(active_era(), &21)),
				reporters: vec![],
			}],
			&[Perbill::from_percent(10)],
		);

		let expected_spans = vec![
			slashing::SlashingSpan { index: 1, start: 4, length: None },
			slashing::SlashingSpan { index: 0, start: 0, length: Some(4) },
		];

		assert_eq!(get_span(21).iter().collect::<Vec<_>>(), expected_spans);
		assert_eq!(Balances::free_balance(21), 1900);

		// 21 has been force-chilled. re-signal intent to validate.
		Staking::validate(RuntimeOrigin::signed(21), Default::default()).unwrap();

		mock::start_active_era(4);

		assert_eq!(Staking::slashable_balance_of(&21), 900);

		on_offence_now(
			&[OffenceDetails {
				offender: (21, Staking::eras_stakers(active_era(), &21)),
				reporters: vec![],
			}],
			&[Perbill::from_percent(10)],
		);

		let expected_spans = vec![
			slashing::SlashingSpan { index: 2, start: 5, length: None },
			slashing::SlashingSpan { index: 1, start: 4, length: Some(1) },
			slashing::SlashingSpan { index: 0, start: 0, length: Some(4) },
		];

		assert_eq!(get_span(21).iter().collect::<Vec<_>>(), expected_spans);
		assert_eq!(Balances::free_balance(21), 1810);
	});
}

#[test]
fn deferred_slashes_are_deferred() {
	ExtBuilder::default().slash_defer_duration(2).build_and_execute(|| {
		mock::start_active_era(1);

		assert_eq!(Balances::free_balance(11), 1000);

		let exposure = Staking::eras_stakers(active_era(), &11);
		assert_eq!(Balances::free_balance(101), 2000);
		let nominated_value = exposure.others.iter().find(|o| o.who == 101).unwrap().value;

		System::reset_events();

		on_offence_now(
			&[OffenceDetails {
				offender: (11, Staking::eras_stakers(active_era(), &11)),
				reporters: vec![],
			}],
			&[Perbill::from_percent(10)],
		);

		// nominations are not removed regardless of the deferring.
		assert_eq!(Staking::nominators(101).unwrap().targets, vec![11, 21]);

		assert_eq!(Balances::free_balance(11), 1000);
		assert_eq!(Balances::free_balance(101), 2000);

		mock::start_active_era(2);

		assert_eq!(Balances::free_balance(11), 1000);
		assert_eq!(Balances::free_balance(101), 2000);

		mock::start_active_era(3);

		assert_eq!(Balances::free_balance(11), 1000);
		assert_eq!(Balances::free_balance(101), 2000);

		// at the start of era 4, slashes from era 1 are processed,
		// after being deferred for at least 2 full eras.
		mock::start_active_era(4);

		assert_eq!(Balances::free_balance(11), 900);
		assert_eq!(Balances::free_balance(101), 2000 - (nominated_value / 10));

		assert!(matches!(
			staking_events_since_last_call().as_slice(),
			&[
				Event::Chilled { stash: 11 },
				Event::ForceEra { mode: Forcing::ForceNew },
				Event::SlashReported { validator: 11, slash_era: 1, .. },
				Event::StakersElected,
				Event::ForceEra { mode: Forcing::NotForcing },
				..,
				Event::Slashed { staker: 11, amount: 100 },
				Event::Slashed { staker: 101, amount: 37 }
			]
		));
	})
}

#[test]
fn retroactive_deferred_slashes_two_eras_before() {
	ExtBuilder::default().slash_defer_duration(2).build_and_execute(|| {
		assert_eq!(BondingDuration::get(), 3);

		mock::start_active_era(1);
		let exposure_11_at_era1 = Staking::eras_stakers(active_era(), &11);

		mock::start_active_era(3);

		assert_eq!(Staking::nominators(101).unwrap().targets, vec![11, 21]);

		System::reset_events();
		on_offence_in_era(
			&[OffenceDetails { offender: (11, exposure_11_at_era1), reporters: vec![] }],
			&[Perbill::from_percent(10)],
			1, // should be deferred for two full eras, and applied at the beginning of era 4.
			DisableStrategy::Never,
		);

		mock::start_active_era(4);

		assert!(matches!(
			staking_events_since_last_call().as_slice(),
			&[
				Event::Chilled { stash: 11 },
				Event::ForceEra { mode: Forcing::ForceNew },
				Event::SlashReported { validator: 11, slash_era: 1, .. },
				..,
				Event::Slashed { staker: 11, amount: 100 },
				Event::Slashed { staker: 101, amount: 37 }
			]
		));
	})
}

#[test]
fn retroactive_deferred_slashes_one_before() {
	ExtBuilder::default().slash_defer_duration(2).build_and_execute(|| {
		assert_eq!(BondingDuration::get(), 3);

		mock::start_active_era(1);
		let exposure_11_at_era1 = Staking::eras_stakers(active_era(), &11);

		// unbond at slash era.
		mock::start_active_era(2);
		assert_ok!(Staking::chill(RuntimeOrigin::signed(11)));
		assert_ok!(Staking::unbond(RuntimeOrigin::signed(11), 100));

		mock::start_active_era(3);
		System::reset_events();
		on_offence_in_era(
			&[OffenceDetails { offender: (11, exposure_11_at_era1), reporters: vec![] }],
			&[Perbill::from_percent(10)],
			2, // should be deferred for two full eras, and applied at the beginning of era 5.
			DisableStrategy::Never,
		);

		mock::start_active_era(4);

		assert_eq!(Staking::ledger(11.into()).unwrap().total, 1000);
		// slash happens after the next line.

		mock::start_active_era(5);
		assert!(matches!(
			staking_events_since_last_call().as_slice(),
			&[
				Event::SlashReported { validator: 11, slash_era: 2, .. },
				..,
				Event::Slashed { staker: 11, amount: 100 },
				Event::Slashed { staker: 101, amount: 37 }
			]
		));

		// their ledger has already been slashed.
		assert_eq!(Staking::ledger(11.into()).unwrap().total, 900);
		assert_ok!(Staking::unbond(RuntimeOrigin::signed(11), 1000));
		assert_eq!(Staking::ledger(11.into()).unwrap().total, 900);
	})
}

#[test]
fn staker_cannot_bail_deferred_slash() {
	// as long as SlashDeferDuration is less than BondingDuration, this should not be possible.
	ExtBuilder::default().slash_defer_duration(2).build_and_execute(|| {
		mock::start_active_era(1);

		assert_eq!(Balances::free_balance(11), 1000);
		assert_eq!(Balances::free_balance(101), 2000);

		let exposure = Staking::eras_stakers(active_era(), &11);
		let nominated_value = exposure.others.iter().find(|o| o.who == 101).unwrap().value;

		on_offence_now(
			&[OffenceDetails {
				offender: (11, Staking::eras_stakers(active_era(), &11)),
				reporters: vec![],
			}],
			&[Perbill::from_percent(10)],
		);

		// now we chill
		assert_ok!(Staking::chill(RuntimeOrigin::signed(101)));
		assert_ok!(Staking::unbond(RuntimeOrigin::signed(101), 500));

		assert_eq!(Staking::current_era().unwrap(), 1);
		assert_eq!(active_era(), 1);

		assert_eq!(
			Ledger::<Test>::get(101).unwrap(),
			StakingLedgerInspect {
				active: 0,
				total: 500,
				stash: 101,
				legacy_claimed_rewards: bounded_vec![],
				unlocking: bounded_vec![UnlockChunk { era: 4u32, value: 500 }],
			}
		);

		// no slash yet.
		assert_eq!(Balances::free_balance(11), 1000);
		assert_eq!(Balances::free_balance(101), 2000);

		// no slash yet.
		mock::start_active_era(2);
		assert_eq!(Balances::free_balance(11), 1000);
		assert_eq!(Balances::free_balance(101), 2000);
		assert_eq!(Staking::current_era().unwrap(), 2);
		assert_eq!(active_era(), 2);

		// no slash yet.
		mock::start_active_era(3);
		assert_eq!(Balances::free_balance(11), 1000);
		assert_eq!(Balances::free_balance(101), 2000);
		assert_eq!(Staking::current_era().unwrap(), 3);
		assert_eq!(active_era(), 3);

		// and cannot yet unbond:
		assert_storage_noop!(assert!(
			Staking::withdraw_unbonded(RuntimeOrigin::signed(101), 0).is_ok()
		));
		assert_eq!(
			Ledger::<Test>::get(101).unwrap().unlocking.into_inner(),
			vec![UnlockChunk { era: 4u32, value: 500 as Balance }],
		);

		// at the start of era 4, slashes from era 1 are processed,
		// after being deferred for at least 2 full eras.
		mock::start_active_era(4);

		assert_eq!(Balances::free_balance(11), 900);
		assert_eq!(Balances::free_balance(101), 2000 - (nominated_value / 10));

		// and the leftover of the funds can now be unbonded.
	})
}

#[test]
fn remove_deferred() {
	ExtBuilder::default().slash_defer_duration(2).build_and_execute(|| {
		mock::start_active_era(1);

		assert_eq!(Balances::free_balance(11), 1000);

		let exposure = Staking::eras_stakers(active_era(), &11);
		assert_eq!(Balances::free_balance(101), 2000);
		let nominated_value = exposure.others.iter().find(|o| o.who == 101).unwrap().value;

		// deferred to start of era 4.
		on_offence_now(
			&[OffenceDetails { offender: (11, exposure.clone()), reporters: vec![] }],
			&[Perbill::from_percent(10)],
		);

		assert_eq!(Balances::free_balance(11), 1000);
		assert_eq!(Balances::free_balance(101), 2000);

		mock::start_active_era(2);

		// reported later, but deferred to start of era 4 as well.
		System::reset_events();
		on_offence_in_era(
			&[OffenceDetails { offender: (11, exposure.clone()), reporters: vec![] }],
			&[Perbill::from_percent(15)],
			1,
			DisableStrategy::WhenSlashed,
		);

		// fails if empty
		assert_noop!(
			Staking::cancel_deferred_slash(RuntimeOrigin::root(), 1, vec![]),
			Error::<Test>::EmptyTargets
		);

		// cancel one of them.
		assert_ok!(Staking::cancel_deferred_slash(RuntimeOrigin::root(), 4, vec![0]));

		assert_eq!(Balances::free_balance(11), 1000);
		assert_eq!(Balances::free_balance(101), 2000);

		mock::start_active_era(3);

		assert_eq!(Balances::free_balance(11), 1000);
		assert_eq!(Balances::free_balance(101), 2000);

		// at the start of era 4, slashes from era 1 are processed,
		// after being deferred for at least 2 full eras.
		mock::start_active_era(4);

		// the first slash for 10% was cancelled, but the 15% one not.
		assert!(matches!(
			staking_events_since_last_call().as_slice(),
			&[
				Event::SlashReported { validator: 11, slash_era: 1, .. },
				..,
				Event::Slashed { staker: 11, amount: 50 },
				Event::Slashed { staker: 101, amount: 19 }
			]
		));

		let slash_10 = Perbill::from_percent(10);
		let slash_15 = Perbill::from_percent(15);
		let initial_slash = slash_10 * nominated_value;

		let total_slash = slash_15 * nominated_value;
		let actual_slash = total_slash - initial_slash;

		// 5% slash (15 - 10) processed now.
		assert_eq!(Balances::free_balance(11), 950);
		assert_eq!(Balances::free_balance(101), 2000 - actual_slash);
	})
}

#[test]
fn remove_multi_deferred() {
	ExtBuilder::default().slash_defer_duration(2).build_and_execute(|| {
		mock::start_active_era(1);

		assert_eq!(Balances::free_balance(11), 1000);

		let exposure = Staking::eras_stakers(active_era(), &11);
		assert_eq!(Balances::free_balance(101), 2000);

		on_offence_now(
			&[OffenceDetails { offender: (11, exposure.clone()), reporters: vec![] }],
			&[Perbill::from_percent(10)],
		);

		on_offence_now(
			&[OffenceDetails {
				offender: (21, Staking::eras_stakers(active_era(), &21)),
				reporters: vec![],
			}],
			&[Perbill::from_percent(10)],
		);

		on_offence_now(
			&[OffenceDetails { offender: (11, exposure.clone()), reporters: vec![] }],
			&[Perbill::from_percent(25)],
		);

		on_offence_now(
			&[OffenceDetails { offender: (42, exposure.clone()), reporters: vec![] }],
			&[Perbill::from_percent(25)],
		);

		on_offence_now(
			&[OffenceDetails { offender: (69, exposure.clone()), reporters: vec![] }],
			&[Perbill::from_percent(25)],
		);

		assert_eq!(UnappliedSlashes::<Test>::get(&4).len(), 5);

		// fails if list is not sorted
		assert_noop!(
			Staking::cancel_deferred_slash(RuntimeOrigin::root(), 1, vec![2, 0, 4]),
			Error::<Test>::NotSortedAndUnique
		);
		// fails if list is not unique
		assert_noop!(
			Staking::cancel_deferred_slash(RuntimeOrigin::root(), 1, vec![0, 2, 2]),
			Error::<Test>::NotSortedAndUnique
		);
		// fails if bad index
		assert_noop!(
			Staking::cancel_deferred_slash(RuntimeOrigin::root(), 1, vec![1, 2, 3, 4, 5]),
			Error::<Test>::InvalidSlashIndex
		);

		assert_ok!(Staking::cancel_deferred_slash(RuntimeOrigin::root(), 4, vec![0, 2, 4]));

		let slashes = UnappliedSlashes::<Test>::get(&4);
		assert_eq!(slashes.len(), 2);
		assert_eq!(slashes[0].validator, 21);
		assert_eq!(slashes[1].validator, 42);
	})
}

#[test]
fn slash_kicks_validators_not_nominators_and_disables_nominator_for_kicked_validator() {
	ExtBuilder::default().build_and_execute(|| {
		mock::start_active_era(1);
		assert_eq_uvec!(Session::validators(), vec![11, 21]);

		// pre-slash balance
		assert_eq!(Balances::free_balance(11), 1000);
		assert_eq!(Balances::free_balance(101), 2000);

		// 100 has approval for 11 as of now
		assert!(Staking::nominators(101).unwrap().targets.contains(&11));

		// 11 and 21 both have the support of 100
		let exposure_11 = Staking::eras_stakers(active_era(), &11);
		let exposure_21 = Staking::eras_stakers(active_era(), &21);

		let exposure_101_for_11 = exposure_11.others.iter().find(|o| o.who == 101).unwrap().value;
		let exposure_101_for_21 = exposure_21.others.iter().find(|o| o.who == 101).unwrap().value;

		assert_eq!(exposure_11.total, 1000 + exposure_101_for_11);
		assert_eq!(exposure_21.total, 1000 + exposure_101_for_21);

		on_offence_now(
			&[OffenceDetails { offender: (11, exposure_11.clone()), reporters: vec![] }],
			&[Perbill::from_percent(10)],
		);

		let nominator_slash_amount_11 = exposure_101_for_11 / 10;

		assert_eq!(
			staking_events_since_last_call(),
			vec![
				Event::StakersElected,
				Event::EraPaid { era_index: 0, validator_payout: 11075, remainder: 33225 },
				Event::Chilled { stash: 11 },
				Event::ForceEra { mode: Forcing::ForceNew },
				Event::SlashReported {
					validator: 11,
					fraction: Perbill::from_percent(10),
					slash_era: 1
				},
				Event::Slashed { staker: 11, amount: 100 },
				Event::Slashed { staker: 101, amount: nominator_slash_amount_11 },
			]
		);

		// post-slash balance
		assert_eq!(Balances::free_balance(11), 900);
		assert_eq!(Balances::free_balance(101), 2000 - nominator_slash_amount_11);

		// check that validator was chilled.
		assert!(Validators::<Test>::iter().all(|(stash, _)| stash != 11));

		// actually re-bond the slashed validator
		assert_ok!(Staking::validate(RuntimeOrigin::signed(11), Default::default()));

		mock::start_active_era(2);
		let exposure_11 = Staking::eras_stakers(active_era(), &11);
		let exposure_21 = Staking::eras_stakers(active_era(), &21);

		let exposure_101_for_11 = exposure_11.others.iter().find(|o| o.who == 101).unwrap().value;
		let exposure_101_for_21 = exposure_21.others.iter().find(|o| o.who == 101).unwrap().value;

		assert_eq!(exposure_101_for_11, 136);
		assert_eq!(exposure_101_for_21, 327);

		// 11's own expo is reduced. sum of support from 11 is less (136), thus total is
		// 900 + 136
		assert!(matches!(exposure_11, Exposure { own: 900, total: 1036, .. }));
		// 1000 + 327
		assert!(matches!(exposure_21, Exposure { own: 1000, total: 1327, .. }));
		assert_eq!(500 - exposure_101_for_11 - exposure_101_for_21, nominator_slash_amount_11);
	});
}

#[test]
fn non_slashable_offence_doesnt_disable_validator() {
	ExtBuilder::default().build_and_execute(|| {
		mock::start_active_era(1);
		assert_eq_uvec!(Session::validators(), vec![11, 21]);

		let exposure_11 = Staking::eras_stakers(Staking::active_era().unwrap().index, &11);
		let exposure_21 = Staking::eras_stakers(Staking::active_era().unwrap().index, &21);

		// offence with no slash associated
		on_offence_now(
			&[OffenceDetails { offender: (11, exposure_11.clone()), reporters: vec![] }],
			&[Perbill::zero()],
		);

		// it does NOT affect the nominator.
		assert_eq!(Staking::nominators(101).unwrap().targets, vec![11, 21]);

		// offence that slashes 25% of the bond
		on_offence_now(
			&[OffenceDetails { offender: (21, exposure_21.clone()), reporters: vec![] }],
			&[Perbill::from_percent(25)],
		);

		// it DOES NOT affect the nominator.
		assert_eq!(Staking::nominators(101).unwrap().targets, vec![11, 21]);

		assert_eq!(
			staking_events_since_last_call(),
			vec![
				Event::StakersElected,
				Event::EraPaid { era_index: 0, validator_payout: 11075, remainder: 33225 },
				Event::Chilled { stash: 11 },
				Event::ForceEra { mode: Forcing::ForceNew },
				Event::SlashReported {
					validator: 11,
					fraction: Perbill::from_percent(0),
					slash_era: 1
				},
				Event::Chilled { stash: 21 },
				Event::SlashReported {
					validator: 21,
					fraction: Perbill::from_percent(25),
					slash_era: 1
				},
				Event::Slashed { staker: 21, amount: 250 },
				Event::Slashed { staker: 101, amount: 31 }
			]
		);

		// the offence for validator 10 wasn't slashable so it wasn't disabled
		assert!(!is_disabled(11));
		// whereas validator 20 gets disabled
		assert!(is_disabled(21));
	});
}

#[test]
fn slashing_independent_of_disabling_validator() {
	ExtBuilder::default().build_and_execute(|| {
		mock::start_active_era(1);
		assert_eq_uvec!(Session::validators(), vec![11, 21]);

		let exposure_11 = Staking::eras_stakers(Staking::active_era().unwrap().index, &11);
		let exposure_21 = Staking::eras_stakers(Staking::active_era().unwrap().index, &21);

		let now = Staking::active_era().unwrap().index;

		// offence with no slash associated, BUT disabling
		on_offence_in_era(
			&[OffenceDetails { offender: (11, exposure_11.clone()), reporters: vec![] }],
			&[Perbill::zero()],
			now,
			DisableStrategy::Always,
		);

		// nomination remains untouched.
		assert_eq!(Staking::nominators(101).unwrap().targets, vec![11, 21]);

		// offence that slashes 25% of the bond, BUT not disabling
		on_offence_in_era(
			&[OffenceDetails { offender: (21, exposure_21.clone()), reporters: vec![] }],
			&[Perbill::from_percent(25)],
			now,
			DisableStrategy::Never,
		);

		// nomination remains untouched.
		assert_eq!(Staking::nominators(101).unwrap().targets, vec![11, 21]);

		assert_eq!(
			staking_events_since_last_call(),
			vec![
				Event::StakersElected,
				Event::EraPaid { era_index: 0, validator_payout: 11075, remainder: 33225 },
				Event::Chilled { stash: 11 },
				Event::ForceEra { mode: Forcing::ForceNew },
				Event::SlashReported {
					validator: 11,
					fraction: Perbill::from_percent(0),
					slash_era: 1
				},
				Event::Chilled { stash: 21 },
				Event::SlashReported {
					validator: 21,
					fraction: Perbill::from_percent(25),
					slash_era: 1
				},
				Event::Slashed { staker: 21, amount: 250 },
				Event::Slashed { staker: 101, amount: 31 }
			]
		);

		// the offence for validator 10 was explicitly disabled
		assert!(is_disabled(11));
		// whereas validator 21 is explicitly not disabled
		assert!(!is_disabled(21));
	});
}

#[test]
fn offence_threshold_triggers_new_era() {
	ExtBuilder::default()
		.validator_count(4)
		.set_status(41, StakerStatus::Validator)
		.build_and_execute(|| {
			mock::start_active_era(1);
			assert_eq_uvec!(Session::validators(), vec![11, 21, 31, 41]);

			assert_eq!(
				<Test as Config>::OffendingValidatorsThreshold::get(),
				Perbill::from_percent(75),
			);

			// we have 4 validators and an offending validator threshold of 75%,
			// once the third validator commits an offence a new era should be forced

			let exposure_11 = Staking::eras_stakers(Staking::active_era().unwrap().index, &11);
			let exposure_21 = Staking::eras_stakers(Staking::active_era().unwrap().index, &21);
			let exposure_31 = Staking::eras_stakers(Staking::active_era().unwrap().index, &31);

			on_offence_now(
				&[OffenceDetails { offender: (11, exposure_11.clone()), reporters: vec![] }],
				&[Perbill::zero()],
			);

			assert_eq!(ForceEra::<Test>::get(), Forcing::NotForcing);

			on_offence_now(
				&[OffenceDetails { offender: (21, exposure_21.clone()), reporters: vec![] }],
				&[Perbill::zero()],
			);

			assert_eq!(ForceEra::<Test>::get(), Forcing::NotForcing);

			on_offence_now(
				&[OffenceDetails { offender: (31, exposure_31.clone()), reporters: vec![] }],
				&[Perbill::zero()],
			);

			assert_eq!(ForceEra::<Test>::get(), Forcing::ForceNew);
		});
}

#[test]
fn disabled_validators_are_kept_disabled_for_whole_era() {
	ExtBuilder::default()
		.validator_count(4)
		.set_status(41, StakerStatus::Validator)
		.build_and_execute(|| {
			mock::start_active_era(1);
			assert_eq_uvec!(Session::validators(), vec![11, 21, 31, 41]);
			assert_eq!(<Test as Config>::SessionsPerEra::get(), 3);

			let exposure_11 = Staking::eras_stakers(Staking::active_era().unwrap().index, &11);
			let exposure_21 = Staking::eras_stakers(Staking::active_era().unwrap().index, &21);

			on_offence_now(
				&[OffenceDetails { offender: (11, exposure_11.clone()), reporters: vec![] }],
				&[Perbill::zero()],
			);

			on_offence_now(
				&[OffenceDetails { offender: (21, exposure_21.clone()), reporters: vec![] }],
				&[Perbill::from_percent(25)],
			);

			// nominations are not updated.
			assert_eq!(Staking::nominators(101).unwrap().targets, vec![11, 21]);

			// validator 11 should not be disabled since the offence wasn't slashable
			assert!(!is_disabled(11));
			// validator 21 gets disabled since it got slashed
			assert!(is_disabled(21));

			advance_session();

			// disabled validators should carry-on through all sessions in the era
			assert!(!is_disabled(11));
			assert!(is_disabled(21));

			// validator 11 should now get disabled
			on_offence_now(
				&[OffenceDetails { offender: (11, exposure_11.clone()), reporters: vec![] }],
				&[Perbill::from_percent(25)],
			);

			// nominations are not updated.
			assert_eq!(Staking::nominators(101).unwrap().targets, vec![11, 21]);

			advance_session();

			// and both are disabled in the last session of the era
			assert!(is_disabled(11));
			assert!(is_disabled(21));

			mock::start_active_era(2);

			// when a new era starts disabled validators get cleared
			assert!(!is_disabled(11));
			assert!(!is_disabled(21));
		});
}

#[test]
fn claim_reward_at_the_last_era_and_no_double_claim_and_invalid_claim() {
	// should check that:
	// * rewards get paid until history_depth for both validators and nominators
	// * an invalid era to claim doesn't update last_reward
	// * double claim of one era fails
	ExtBuilder::default().nominate(true).build_and_execute(|| {
		// Consumed weight for all payout_stakers dispatches that fail
		let err_weight = <Test as Config>::WeightInfo::payout_stakers_alive_staked(0);

		let init_balance_11 = Balances::total_balance(&11);
		let init_balance_101 = Balances::total_balance(&101);

		let exposures = EraInfo::<Test>::get_full_exposure(active_era(), &11);
		let exposure_11 = exposures.total;
		let self_stake_11 = exposures.own;
		let exposure_101_for_11 = exposures.others.iter().find(|o| o.who == 101).unwrap().value;

		let part_for_11 = Perbill::from_rational::<u128>(self_stake_11, exposure_11);
		let part_for_101 = Perbill::from_rational::<u128>(exposure_101_for_11, exposure_11);

		// Check state
		Payee::<Test>::insert(11, RewardDestination::Account(11));
		Payee::<Test>::insert(101, RewardDestination::Account(101));

		Pallet::<Test>::reward_by_ids(vec![(11, 1)]);
		// Compute total payout now for whole duration as other parameter won't change
		let total_payout_0 = current_total_payout_for_duration(reward_time_per_era());

		mock::start_active_era(1);

		Pallet::<Test>::reward_by_ids(vec![(11, 1)]);
		// Increase total token issuance to affect the total payout.
		let _ = Balances::deposit_creating(&999, 1_000_000_000);

		// Compute total payout now for whole duration as other parameter won't change
		let total_payout_1 = current_total_payout_for_duration(reward_time_per_era());
		assert!(total_payout_1 != total_payout_0);

		mock::start_active_era(2);

		Pallet::<Test>::reward_by_ids(vec![(11, 1)]);
		// Increase total token issuance to affect the total payout.
		let _ = Balances::deposit_creating(&999, 1_000_000_000);
		// Compute total payout now for whole duration as other parameter won't change
		let total_payout_2 = current_total_payout_for_duration(reward_time_per_era());
		assert!(total_payout_2 != total_payout_0);
		assert!(total_payout_2 != total_payout_1);

		mock::start_active_era(HistoryDepth::get() + 1);

		let active_era = active_era();

		// This is the latest planned era in staking, not the active era
		let current_era = Staking::current_era().unwrap();

		// Last kept is 1:
		assert!(current_era - HistoryDepth::get() == 1);
		assert_noop!(
			Staking::payout_stakers_by_page(RuntimeOrigin::signed(1337), 11, 0, 0),
			// Fail: Era out of history
			Error::<Test>::InvalidEraToReward.with_weight(err_weight)
		);
		assert_ok!(Staking::payout_stakers_by_page(RuntimeOrigin::signed(1337), 11, 1, 0));
		assert_ok!(Staking::payout_stakers_by_page(RuntimeOrigin::signed(1337), 11, 2, 0));
		assert_noop!(
			Staking::payout_stakers_by_page(RuntimeOrigin::signed(1337), 11, 2, 0),
			// Fail: Double claim
			Error::<Test>::AlreadyClaimed.with_weight(err_weight)
		);
		assert_noop!(
			Staking::payout_stakers_by_page(RuntimeOrigin::signed(1337), 11, active_era, 0),
			// Fail: Era not finished yet
			Error::<Test>::InvalidEraToReward.with_weight(err_weight)
		);

		// Era 0 can't be rewarded anymore and current era can't be rewarded yet
		// only era 1 and 2 can be rewarded.

		assert_eq_error_rate!(
			Balances::total_balance(&11),
			init_balance_11 + part_for_11 * (total_payout_1 + total_payout_2),
			2,
		);
		assert_eq_error_rate!(
			Balances::total_balance(&101),
			init_balance_101 + part_for_101 * (total_payout_1 + total_payout_2),
			2,
		);
	});
}

#[test]
fn zero_slash_keeps_nominators() {
	ExtBuilder::default().build_and_execute(|| {
		mock::start_active_era(1);

		assert_eq!(Balances::free_balance(11), 1000);

		let exposure = Staking::eras_stakers(active_era(), &11);
		assert_eq!(Balances::free_balance(101), 2000);

		on_offence_now(
			&[OffenceDetails { offender: (11, exposure.clone()), reporters: vec![] }],
			&[Perbill::from_percent(0)],
		);

		assert_eq!(Balances::free_balance(11), 1000);
		assert_eq!(Balances::free_balance(101), 2000);

		// 11 is still removed..
		assert!(Validators::<Test>::iter().all(|(stash, _)| stash != 11));
		// but their nominations are kept.
		assert_eq!(Staking::nominators(101).unwrap().targets, vec![11, 21]);
	});
}

#[test]
fn six_session_delay() {
	ExtBuilder::default().initialize_first_session(false).build_and_execute(|| {
		use pallet_session::SessionManager;

		let val_set = Session::validators();
		let init_session = Session::current_index();
		let init_active_era = active_era();

		// pallet-session is delaying session by one, thus the next session to plan is +2.
		assert_eq!(<Staking as SessionManager<_>>::new_session(init_session + 2), None);
		assert_eq!(
			<Staking as SessionManager<_>>::new_session(init_session + 3),
			Some(val_set.clone())
		);
		assert_eq!(<Staking as SessionManager<_>>::new_session(init_session + 4), None);
		assert_eq!(<Staking as SessionManager<_>>::new_session(init_session + 5), None);
		assert_eq!(
			<Staking as SessionManager<_>>::new_session(init_session + 6),
			Some(val_set.clone())
		);

		<Staking as SessionManager<_>>::end_session(init_session);
		<Staking as SessionManager<_>>::start_session(init_session + 1);
		assert_eq!(active_era(), init_active_era);

		<Staking as SessionManager<_>>::end_session(init_session + 1);
		<Staking as SessionManager<_>>::start_session(init_session + 2);
		assert_eq!(active_era(), init_active_era);

		// Reward current era
		Staking::reward_by_ids(vec![(11, 1)]);

		// New active era is triggered here.
		<Staking as SessionManager<_>>::end_session(init_session + 2);
		<Staking as SessionManager<_>>::start_session(init_session + 3);
		assert_eq!(active_era(), init_active_era + 1);

		<Staking as SessionManager<_>>::end_session(init_session + 3);
		<Staking as SessionManager<_>>::start_session(init_session + 4);
		assert_eq!(active_era(), init_active_era + 1);

		<Staking as SessionManager<_>>::end_session(init_session + 4);
		<Staking as SessionManager<_>>::start_session(init_session + 5);
		assert_eq!(active_era(), init_active_era + 1);

		// Reward current era
		Staking::reward_by_ids(vec![(21, 2)]);

		// New active era is triggered here.
		<Staking as SessionManager<_>>::end_session(init_session + 5);
		<Staking as SessionManager<_>>::start_session(init_session + 6);
		assert_eq!(active_era(), init_active_era + 2);

		// That reward are correct
		assert_eq!(Staking::eras_reward_points(init_active_era).total, 1);
		assert_eq!(Staking::eras_reward_points(init_active_era + 1).total, 2);
	});
}

#[test]
fn test_nominators_over_max_exposure_page_size_are_rewarded() {
	ExtBuilder::default().build_and_execute(|| {
		// bond one nominator more than the max exposure page size to validator 11.
		for i in 0..=MaxExposurePageSize::get() {
			let stash = 10_000 + i as AccountId;
			let balance = 10_000 + i as Balance;
			Balances::make_free_balance_be(&stash, balance);
			assert_ok!(Staking::bond(
				RuntimeOrigin::signed(stash),
				balance,
				RewardDestination::Stash
			));
			assert_ok!(Staking::nominate(RuntimeOrigin::signed(stash), vec![11]));
		}
		mock::start_active_era(1);

		Pallet::<Test>::reward_by_ids(vec![(11, 1)]);
		// compute and ensure the reward amount is greater than zero.
		let _ = current_total_payout_for_duration(reward_time_per_era());

		mock::start_active_era(2);
		mock::make_all_reward_payment(1);

		// Assert nominators from 1 to Max are rewarded
		let mut i: u32 = 0;
		while i < MaxExposurePageSize::get() {
			let stash = 10_000 + i as AccountId;
			let balance = 10_000 + i as Balance;
			assert!(Balances::free_balance(&stash) > balance);
			i += 1;
		}

		// Assert overflowing nominators from page 1 are also rewarded
		let stash = 10_000 + i as AccountId;
		assert!(Balances::free_balance(&stash) > (10_000 + i) as Balance);
	});
}

#[test]
fn test_nominators_are_rewarded_for_all_exposure_page() {
	ExtBuilder::default().build_and_execute(|| {
		// 3 pages of exposure
		let nominator_count = 2 * MaxExposurePageSize::get() + 1;

		for i in 0..nominator_count {
			let stash = 10_000 + i as AccountId;
			let balance = 10_000 + i as Balance;
			Balances::make_free_balance_be(&stash, balance);
			assert_ok!(Staking::bond(
				RuntimeOrigin::signed(stash),
				balance,
				RewardDestination::Stash
			));
			assert_ok!(Staking::nominate(RuntimeOrigin::signed(stash), vec![11]));
		}
		mock::start_active_era(1);

		Pallet::<Test>::reward_by_ids(vec![(11, 1)]);
		// compute and ensure the reward amount is greater than zero.
		let _ = current_total_payout_for_duration(reward_time_per_era());

		mock::start_active_era(2);
		mock::make_all_reward_payment(1);

		assert_eq!(EraInfo::<Test>::get_page_count(1, &11), 3);

		// Assert all nominators are rewarded according to their stake
		for i in 0..nominator_count {
			// balance of the nominator after the reward payout.
			let current_balance = Balances::free_balance(&((10000 + i) as AccountId));
			// balance of the nominator in the previous iteration.
			let previous_balance = Balances::free_balance(&((10000 + i - 1) as AccountId));
			// balance before the reward.
			let original_balance = 10_000 + i as Balance;

			assert!(current_balance > original_balance);
			// since the stake of the nominator is increasing for each iteration, the final balance
			// after the reward should also be higher than the previous iteration.
			assert!(current_balance > previous_balance);
		}
	});
}

#[test]
fn test_multi_page_payout_stakers_by_page() {
	// Test that payout_stakers work in general and that it pays the correct amount of reward.
	ExtBuilder::default().has_stakers(false).build_and_execute(|| {
		let balance = 1000;
		// Track the exposure of the validator and all nominators.
		let mut total_exposure = balance;
		// Create a validator:
		bond_validator(11, balance); // Default(64)
		assert_eq!(Validators::<Test>::count(), 1);

		// Create nominators, targeting stash of validators
		for i in 0..100 {
			let bond_amount = balance + i as Balance;
			bond_nominator(1000 + i, bond_amount, vec![11]);
			// with multi page reward payout, payout exposure is same as total exposure.
			total_exposure += bond_amount;
		}

		mock::start_active_era(1);
		Staking::reward_by_ids(vec![(11, 1)]);

		// Since `MaxExposurePageSize = 64`, there are two pages of validator exposure.
		assert_eq!(EraInfo::<Test>::get_page_count(1, &11), 2);

		// compute and ensure the reward amount is greater than zero.
		let payout = current_total_payout_for_duration(reward_time_per_era());
		mock::start_active_era(2);

		// verify the exposures are calculated correctly.
		let actual_exposure_0 = EraInfo::<Test>::get_paged_exposure(1, &11, 0).unwrap();
		assert_eq!(actual_exposure_0.total(), total_exposure);
		assert_eq!(actual_exposure_0.own(), 1000);
		assert_eq!(actual_exposure_0.others().len(), 64);
		let actual_exposure_1 = EraInfo::<Test>::get_paged_exposure(1, &11, 1).unwrap();
		assert_eq!(actual_exposure_1.total(), total_exposure);
		// own stake is only included once in the first page
		assert_eq!(actual_exposure_1.own(), 0);
		assert_eq!(actual_exposure_1.others().len(), 100 - 64);

		let pre_payout_total_issuance = Balances::total_issuance();
		RewardOnUnbalanceWasCalled::set(false);
		System::reset_events();

		let controller_balance_before_p0_payout = Balances::free_balance(&11);
		// Payout rewards for first exposure page
		assert_ok!(Staking::payout_stakers_by_page(RuntimeOrigin::signed(1337), 11, 1, 0));

		// verify `Rewarded` events are being executed
		assert!(matches!(
			staking_events_since_last_call().as_slice(),
			&[
				..,
				Event::Rewarded { stash: 1063, dest: RewardDestination::Stash, amount: 111 },
				Event::Rewarded { stash: 1064, dest: RewardDestination::Stash, amount: 111 },
			]
		));

		let controller_balance_after_p0_payout = Balances::free_balance(&11);

		// verify rewards have been paid out but still some left
		assert!(Balances::total_issuance() > pre_payout_total_issuance);
		assert!(Balances::total_issuance() < pre_payout_total_issuance + payout);

		// verify the validator has been rewarded
		assert!(controller_balance_after_p0_payout > controller_balance_before_p0_payout);

		// Payout the second and last page of nominators
		assert_ok!(Staking::payout_stakers_by_page(RuntimeOrigin::signed(1337), 11, 1, 1));

		// verify `Rewarded` events are being executed for the second page.
		let events = staking_events_since_last_call();
		assert!(matches!(
			events.as_slice(),
			&[
				Event::PayoutStarted { era_index: 1, validator_stash: 11 },
				Event::Rewarded { stash: 1065, dest: RewardDestination::Stash, amount: 111 },
				Event::Rewarded { stash: 1066, dest: RewardDestination::Stash, amount: 111 },
				..
			]
		));
		// verify the validator was not rewarded the second time
		assert_eq!(Balances::free_balance(&11), controller_balance_after_p0_payout);

		// verify all rewards have been paid out
		assert_eq_error_rate!(Balances::total_issuance(), pre_payout_total_issuance + payout, 2);
		assert!(RewardOnUnbalanceWasCalled::get());

		// Top 64 nominators of validator 11 automatically paid out, including the validator
		assert!(Balances::free_balance(&11) > balance);
		for i in 0..100 {
			assert!(Balances::free_balance(&(1000 + i)) > balance + i as Balance);
		}

		// verify we no longer track rewards in `legacy_claimed_rewards` vec
		assert_eq!(
			Staking::ledger(11.into()).unwrap(),
			StakingLedgerInspect {
				stash: 11,
				total: 1000,
				active: 1000,
				unlocking: Default::default(),
				legacy_claimed_rewards: bounded_vec![]
			}
		);

		// verify rewards are tracked to prevent double claims
		let ledger = Staking::ledger(11.into());
		for page in 0..EraInfo::<Test>::get_page_count(1, &11) {
			assert_eq!(
				EraInfo::<Test>::is_rewards_claimed_with_legacy_fallback(
					1,
					ledger.as_ref().unwrap(),
					&11,
					page
				),
				true
			);
		}

		for i in 3..16 {
			Staking::reward_by_ids(vec![(11, 1)]);

			// compute and ensure the reward amount is greater than zero.
			let payout = current_total_payout_for_duration(reward_time_per_era());
			let pre_payout_total_issuance = Balances::total_issuance();

			mock::start_active_era(i);
			RewardOnUnbalanceWasCalled::set(false);
			mock::make_all_reward_payment(i - 1);
			assert_eq_error_rate!(
				Balances::total_issuance(),
				pre_payout_total_issuance + payout,
				2
			);
			assert!(RewardOnUnbalanceWasCalled::get());

			// verify we track rewards for each era and page
			for page in 0..EraInfo::<Test>::get_page_count(i - 1, &11) {
				assert_eq!(
					EraInfo::<Test>::is_rewards_claimed_with_legacy_fallback(
						i - 1,
						Staking::ledger(11.into()).as_ref().unwrap(),
						&11,
						page
					),
					true
				);
			}
		}

		assert_eq!(Staking::claimed_rewards(14, &11), vec![0, 1]);

		let last_era = 99;
		let history_depth = HistoryDepth::get();
		let last_reward_era = last_era - 1;
		let first_claimable_reward_era = last_era - history_depth;
		for i in 16..=last_era {
			Staking::reward_by_ids(vec![(11, 1)]);
			// compute and ensure the reward amount is greater than zero.
			let _ = current_total_payout_for_duration(reward_time_per_era());
			mock::start_active_era(i);
		}

		// verify we clean up history as we go
		for era in 0..15 {
			assert_eq!(Staking::claimed_rewards(era, &11), Vec::<sp_staking::Page>::new());
		}

		// verify only page 0 is marked as claimed
		assert_ok!(Staking::payout_stakers_by_page(
			RuntimeOrigin::signed(1337),
			11,
			first_claimable_reward_era,
			0
		));
		assert_eq!(Staking::claimed_rewards(first_claimable_reward_era, &11), vec![0]);

		// verify page 0 and 1 are marked as claimed
		assert_ok!(Staking::payout_stakers_by_page(
			RuntimeOrigin::signed(1337),
			11,
			first_claimable_reward_era,
			1
		));
		assert_eq!(Staking::claimed_rewards(first_claimable_reward_era, &11), vec![0, 1]);

		// verify only page 0 is marked as claimed
		assert_ok!(Staking::payout_stakers_by_page(
			RuntimeOrigin::signed(1337),
			11,
			last_reward_era,
			0
		));
		assert_eq!(Staking::claimed_rewards(last_reward_era, &11), vec![0]);

		// verify page 0 and 1 are marked as claimed
		assert_ok!(Staking::payout_stakers_by_page(
			RuntimeOrigin::signed(1337),
			11,
			last_reward_era,
			1
		));
		assert_eq!(Staking::claimed_rewards(last_reward_era, &11), vec![0, 1]);

		// Out of order claims works.
		assert_ok!(Staking::payout_stakers_by_page(RuntimeOrigin::signed(1337), 11, 69, 0));
		assert_eq!(Staking::claimed_rewards(69, &11), vec![0]);
		assert_ok!(Staking::payout_stakers_by_page(RuntimeOrigin::signed(1337), 11, 23, 1));
		assert_eq!(Staking::claimed_rewards(23, &11), vec![1]);
		assert_ok!(Staking::payout_stakers_by_page(RuntimeOrigin::signed(1337), 11, 42, 0));
		assert_eq!(Staking::claimed_rewards(42, &11), vec![0]);
	});
}

#[test]
fn test_multi_page_payout_stakers_backward_compatible() {
	// Test that payout_stakers work in general and that it pays the correct amount of reward.
	ExtBuilder::default().has_stakers(false).build_and_execute(|| {
		let balance = 1000;
		// Track the exposure of the validator and all nominators.
		let mut total_exposure = balance;
		// Create a validator:
		bond_validator(11, balance); // Default(64)
		assert_eq!(Validators::<Test>::count(), 1);

		let err_weight = <Test as Config>::WeightInfo::payout_stakers_alive_staked(0);

		// Create nominators, targeting stash of validators
		for i in 0..100 {
			let bond_amount = balance + i as Balance;
			bond_nominator(1000 + i, bond_amount, vec![11]);
			// with multi page reward payout, payout exposure is same as total exposure.
			total_exposure += bond_amount;
		}

		mock::start_active_era(1);
		Staking::reward_by_ids(vec![(11, 1)]);

		// Since `MaxExposurePageSize = 64`, there are two pages of validator exposure.
		assert_eq!(EraInfo::<Test>::get_page_count(1, &11), 2);

		// compute and ensure the reward amount is greater than zero.
		let payout = current_total_payout_for_duration(reward_time_per_era());
		mock::start_active_era(2);

		// verify the exposures are calculated correctly.
		let actual_exposure_0 = EraInfo::<Test>::get_paged_exposure(1, &11, 0).unwrap();
		assert_eq!(actual_exposure_0.total(), total_exposure);
		assert_eq!(actual_exposure_0.own(), 1000);
		assert_eq!(actual_exposure_0.others().len(), 64);
		let actual_exposure_1 = EraInfo::<Test>::get_paged_exposure(1, &11, 1).unwrap();
		assert_eq!(actual_exposure_1.total(), total_exposure);
		// own stake is only included once in the first page
		assert_eq!(actual_exposure_1.own(), 0);
		assert_eq!(actual_exposure_1.others().len(), 100 - 64);

		let pre_payout_total_issuance = Balances::total_issuance();
		RewardOnUnbalanceWasCalled::set(false);

		let controller_balance_before_p0_payout = Balances::free_balance(&11);
		// Payout rewards for first exposure page
		assert_ok!(Staking::payout_stakers(RuntimeOrigin::signed(1337), 11, 1));
		// page 0 is claimed
		assert_noop!(
			Staking::payout_stakers_by_page(RuntimeOrigin::signed(1337), 11, 1, 0),
			Error::<Test>::AlreadyClaimed.with_weight(err_weight)
		);

		let controller_balance_after_p0_payout = Balances::free_balance(&11);

		// verify rewards have been paid out but still some left
		assert!(Balances::total_issuance() > pre_payout_total_issuance);
		assert!(Balances::total_issuance() < pre_payout_total_issuance + payout);

		// verify the validator has been rewarded
		assert!(controller_balance_after_p0_payout > controller_balance_before_p0_payout);

		// This should payout the second and last page of nominators
		assert_ok!(Staking::payout_stakers(RuntimeOrigin::signed(1337), 11, 1));

		// cannot claim any more pages
		assert_noop!(
			Staking::payout_stakers(RuntimeOrigin::signed(1337), 11, 1),
			Error::<Test>::AlreadyClaimed.with_weight(err_weight)
		);

		// verify the validator was not rewarded the second time
		assert_eq!(Balances::free_balance(&11), controller_balance_after_p0_payout);

		// verify all rewards have been paid out
		assert_eq_error_rate!(Balances::total_issuance(), pre_payout_total_issuance + payout, 2);
		assert!(RewardOnUnbalanceWasCalled::get());

		// verify all nominators of validator 11 are paid out, including the validator
		// Validator payout goes to controller.
		assert!(Balances::free_balance(&11) > balance);
		for i in 0..100 {
			assert!(Balances::free_balance(&(1000 + i)) > balance + i as Balance);
		}

		// verify we no longer track rewards in `legacy_claimed_rewards` vec
		let ledger = Staking::ledger(11.into());
		assert_eq!(
			Staking::ledger(11.into()).unwrap(),
			StakingLedgerInspect {
				stash: 11,
				total: 1000,
				active: 1000,
				unlocking: Default::default(),
				legacy_claimed_rewards: bounded_vec![]
			}
		);

		// verify rewards are tracked to prevent double claims
		for page in 0..EraInfo::<Test>::get_page_count(1, &11) {
			assert_eq!(
				EraInfo::<Test>::is_rewards_claimed_with_legacy_fallback(
					1,
					ledger.as_ref().unwrap(),
					&11,
					page
				),
				true
			);
		}

		for i in 3..16 {
			Staking::reward_by_ids(vec![(11, 1)]);

			// compute and ensure the reward amount is greater than zero.
			let payout = current_total_payout_for_duration(reward_time_per_era());
			let pre_payout_total_issuance = Balances::total_issuance();

			mock::start_active_era(i);
			RewardOnUnbalanceWasCalled::set(false);
			mock::make_all_reward_payment(i - 1);
			assert_eq_error_rate!(
				Balances::total_issuance(),
				pre_payout_total_issuance + payout,
				2
			);
			assert!(RewardOnUnbalanceWasCalled::get());

			// verify we track rewards for each era and page
			for page in 0..EraInfo::<Test>::get_page_count(i - 1, &11) {
				assert_eq!(
					EraInfo::<Test>::is_rewards_claimed_with_legacy_fallback(
						i - 1,
						Staking::ledger(11.into()).as_ref().unwrap(),
						&11,
						page
					),
					true
				);
			}
		}

		assert_eq!(Staking::claimed_rewards(14, &11), vec![0, 1]);

		let last_era = 99;
		let history_depth = HistoryDepth::get();
		let last_reward_era = last_era - 1;
		let first_claimable_reward_era = last_era - history_depth;
		for i in 16..=last_era {
			Staking::reward_by_ids(vec![(11, 1)]);
			// compute and ensure the reward amount is greater than zero.
			let _ = current_total_payout_for_duration(reward_time_per_era());
			mock::start_active_era(i);
		}

		// verify we clean up history as we go
		for era in 0..15 {
			assert_eq!(Staking::claimed_rewards(era, &11), Vec::<sp_staking::Page>::new());
		}

		// verify only page 0 is marked as claimed
		assert_ok!(Staking::payout_stakers(
			RuntimeOrigin::signed(1337),
			11,
			first_claimable_reward_era
		));
		assert_eq!(Staking::claimed_rewards(first_claimable_reward_era, &11), vec![0]);

		// verify page 0 and 1 are marked as claimed
		assert_ok!(Staking::payout_stakers(
			RuntimeOrigin::signed(1337),
			11,
			first_claimable_reward_era,
		));
		assert_eq!(Staking::claimed_rewards(first_claimable_reward_era, &11), vec![0, 1]);

		// change order and verify only page 1 is marked as claimed
		assert_ok!(Staking::payout_stakers_by_page(
			RuntimeOrigin::signed(1337),
			11,
			last_reward_era,
			1
		));
		assert_eq!(Staking::claimed_rewards(last_reward_era, &11), vec![1]);

		// verify page 0 is claimed even when explicit page is not passed
		assert_ok!(Staking::payout_stakers(RuntimeOrigin::signed(1337), 11, last_reward_era,));

		assert_eq!(Staking::claimed_rewards(last_reward_era, &11), vec![1, 0]);

		// cannot claim any more pages
		assert_noop!(
			Staking::payout_stakers(RuntimeOrigin::signed(1337), 11, last_reward_era),
			Error::<Test>::AlreadyClaimed.with_weight(err_weight)
		);

		// Create 4 nominator pages
		for i in 100..200 {
			let bond_amount = balance + i as Balance;
			bond_nominator(1000 + i, bond_amount, vec![11]);
		}

		let test_era = last_era + 1;
		mock::start_active_era(test_era);

		Staking::reward_by_ids(vec![(11, 1)]);
		// compute and ensure the reward amount is greater than zero.
		let _ = current_total_payout_for_duration(reward_time_per_era());
		mock::start_active_era(test_era + 1);

		// Out of order claims works.
		assert_ok!(Staking::payout_stakers_by_page(RuntimeOrigin::signed(1337), 11, test_era, 2));
		assert_eq!(Staking::claimed_rewards(test_era, &11), vec![2]);

		assert_ok!(Staking::payout_stakers(RuntimeOrigin::signed(1337), 11, test_era));
		assert_eq!(Staking::claimed_rewards(test_era, &11), vec![2, 0]);

		// cannot claim page 2 again
		assert_noop!(
			Staking::payout_stakers_by_page(RuntimeOrigin::signed(1337), 11, test_era, 2),
			Error::<Test>::AlreadyClaimed.with_weight(err_weight)
		);

		assert_ok!(Staking::payout_stakers(RuntimeOrigin::signed(1337), 11, test_era));
		assert_eq!(Staking::claimed_rewards(test_era, &11), vec![2, 0, 1]);

		assert_ok!(Staking::payout_stakers(RuntimeOrigin::signed(1337), 11, test_era));
		assert_eq!(Staking::claimed_rewards(test_era, &11), vec![2, 0, 1, 3]);
	});
}

#[test]
fn test_page_count_and_size() {
	// Test that payout_stakers work in general and that it pays the correct amount of reward.
	ExtBuilder::default().has_stakers(false).build_and_execute(|| {
		let balance = 1000;
		// Track the exposure of the validator and all nominators.
		// Create a validator:
		bond_validator(11, balance); // Default(64)
		assert_eq!(Validators::<Test>::count(), 1);

		// Create nominators, targeting stash of validators
		for i in 0..100 {
			let bond_amount = balance + i as Balance;
			bond_nominator(1000 + i, bond_amount, vec![11]);
		}

		mock::start_active_era(1);

		// Since max exposure page size is 64, 2 pages of nominators are created.
		assert_eq!(EraInfo::<Test>::get_page_count(1, &11), 2);

		// first page has 64 nominators
		assert_eq!(EraInfo::<Test>::get_paged_exposure(1, &11, 0).unwrap().others().len(), 64);
		// second page has 36 nominators
		assert_eq!(EraInfo::<Test>::get_paged_exposure(1, &11, 1).unwrap().others().len(), 36);

		// now lets decrease page size
		MaxExposurePageSize::set(32);
		mock::start_active_era(2);
		// now we expect 4 pages.
		assert_eq!(EraInfo::<Test>::get_page_count(2, &11), 4);
		// first 3 pages have 32 nominators each
		assert_eq!(EraInfo::<Test>::get_paged_exposure(2, &11, 0).unwrap().others().len(), 32);
		assert_eq!(EraInfo::<Test>::get_paged_exposure(2, &11, 1).unwrap().others().len(), 32);
		assert_eq!(EraInfo::<Test>::get_paged_exposure(2, &11, 2).unwrap().others().len(), 32);
		assert_eq!(EraInfo::<Test>::get_paged_exposure(2, &11, 3).unwrap().others().len(), 4);

		// now lets decrease page size even more
		MaxExposurePageSize::set(5);
		mock::start_active_era(3);

		// now we expect the max 20 pages (100/5).
		assert_eq!(EraInfo::<Test>::get_page_count(3, &11), 20);
	});
}

#[test]
fn payout_stakers_handles_basic_errors() {
	// Here we will test payouts handle all errors.
	ExtBuilder::default().has_stakers(false).build_and_execute(|| {
		// Consumed weight for all payout_stakers dispatches that fail
		let err_weight = <Test as Config>::WeightInfo::payout_stakers_alive_staked(0);

		// Same setup as the test above
		let balance = 1000;
		bond_validator(11, balance); // Default(64)

		// Create nominators, targeting stash
		for i in 0..100 {
			bond_nominator(1000 + i, balance + i as Balance, vec![11]);
		}

		mock::start_active_era(1);
		Staking::reward_by_ids(vec![(11, 1)]);

		// compute and ensure the reward amount is greater than zero.
		let _ = current_total_payout_for_duration(reward_time_per_era());

		mock::start_active_era(2);

		// Wrong Era, too big
		assert_noop!(
			Staking::payout_stakers_by_page(RuntimeOrigin::signed(1337), 11, 2, 0),
			Error::<Test>::InvalidEraToReward.with_weight(err_weight)
		);
		// Wrong Staker
		assert_noop!(
			Staking::payout_stakers_by_page(RuntimeOrigin::signed(1337), 10, 1, 0),
			Error::<Test>::NotStash.with_weight(err_weight)
		);

		let last_era = 99;
		for i in 3..=last_era {
			Staking::reward_by_ids(vec![(11, 1)]);
			// compute and ensure the reward amount is greater than zero.
			let _ = current_total_payout_for_duration(reward_time_per_era());
			mock::start_active_era(i);
		}

		let history_depth = HistoryDepth::get();
		let expected_last_reward_era = last_era - 1;
		let expected_start_reward_era = last_era - history_depth;

		// We are at era last_era=99. Given history_depth=80, we should be able
		// to payout era starting from expected_start_reward_era=19 through
		// expected_last_reward_era=98 (80 total eras), but not 18 or 99.
		assert_noop!(
			Staking::payout_stakers_by_page(
				RuntimeOrigin::signed(1337),
				11,
				expected_start_reward_era - 1,
				0
			),
			Error::<Test>::InvalidEraToReward.with_weight(err_weight)
		);
		assert_noop!(
			Staking::payout_stakers_by_page(
				RuntimeOrigin::signed(1337),
				11,
				expected_last_reward_era + 1,
				0
			),
			Error::<Test>::InvalidEraToReward.with_weight(err_weight)
		);
		assert_ok!(Staking::payout_stakers_by_page(
			RuntimeOrigin::signed(1337),
			11,
			expected_start_reward_era,
			0
		));
		assert_ok!(Staking::payout_stakers_by_page(
			RuntimeOrigin::signed(1337),
			11,
			expected_last_reward_era,
			0
		));

		// can call page 1
		assert_ok!(Staking::payout_stakers_by_page(
			RuntimeOrigin::signed(1337),
			11,
			expected_last_reward_era,
			1
		));

		// Can't claim again
		assert_noop!(
			Staking::payout_stakers_by_page(
				RuntimeOrigin::signed(1337),
				11,
				expected_start_reward_era,
				0
			),
			Error::<Test>::AlreadyClaimed.with_weight(err_weight)
		);

		assert_noop!(
			Staking::payout_stakers_by_page(
				RuntimeOrigin::signed(1337),
				11,
				expected_last_reward_era,
				0
			),
			Error::<Test>::AlreadyClaimed.with_weight(err_weight)
		);

		assert_noop!(
			Staking::payout_stakers_by_page(
				RuntimeOrigin::signed(1337),
				11,
				expected_last_reward_era,
				1
			),
			Error::<Test>::AlreadyClaimed.with_weight(err_weight)
		);

		// invalid page
		assert_noop!(
			Staking::payout_stakers_by_page(
				RuntimeOrigin::signed(1337),
				11,
				expected_last_reward_era,
				2
			),
			Error::<Test>::InvalidPage.with_weight(err_weight)
		);
	});
}

#[test]
fn test_commission_paid_across_pages() {
	ExtBuilder::default().has_stakers(false).build_and_execute(|| {
		let balance = 1;
		let commission = 50;
		// Create a validator:
		bond_validator(11, balance);
		assert_ok!(Staking::validate(
			RuntimeOrigin::signed(11),
			ValidatorPrefs { commission: Perbill::from_percent(commission), blocked: false }
		));
		assert_eq!(Validators::<Test>::count(), 1);

		// Create nominators, targeting stash of validators
		for i in 0..200 {
			let bond_amount = balance + i as Balance;
			bond_nominator(1000 + i, bond_amount, vec![11]);
		}

		mock::start_active_era(1);
		Staking::reward_by_ids(vec![(11, 1)]);

		// Since `MaxExposurePageSize = 64`, there are four pages of validator
		// exposure.
		assert_eq!(EraInfo::<Test>::get_page_count(1, &11), 4);

		// compute and ensure the reward amount is greater than zero.
		let payout = current_total_payout_for_duration(reward_time_per_era());
		mock::start_active_era(2);

		let initial_balance = Balances::free_balance(&11);
		// Payout rewards for first exposure page
		assert_ok!(Staking::payout_stakers_by_page(RuntimeOrigin::signed(1337), 11, 1, 0));

		let controller_balance_after_p0_payout = Balances::free_balance(&11);

		// some commission is paid
		assert!(initial_balance < controller_balance_after_p0_payout);

		// payout all pages
		for i in 1..4 {
			let before_balance = Balances::free_balance(&11);
			assert_ok!(Staking::payout_stakers_by_page(RuntimeOrigin::signed(1337), 11, 1, i));
			let after_balance = Balances::free_balance(&11);
			// some commission is paid for every page
			assert!(before_balance < after_balance);
		}

		assert_eq_error_rate!(Balances::free_balance(&11), initial_balance + payout / 2, 1,);
	});
}

#[test]
fn payout_stakers_handles_weight_refund() {
	// Note: this test relies on the assumption that `payout_stakers_alive_staked` is solely used by
	// `payout_stakers` to calculate the weight of each payout op.
	ExtBuilder::default().has_stakers(false).build_and_execute(|| {
		let max_nom_rewarded = MaxExposurePageSize::get();
		// Make sure the configured value is meaningful for our use.
		assert!(max_nom_rewarded >= 4);
		let half_max_nom_rewarded = max_nom_rewarded / 2;
		// Sanity check our max and half max nominator quantities.
		assert!(half_max_nom_rewarded > 0);
		assert!(max_nom_rewarded > half_max_nom_rewarded);

		let max_nom_rewarded_weight =
			<Test as Config>::WeightInfo::payout_stakers_alive_staked(max_nom_rewarded);
		let half_max_nom_rewarded_weight =
			<Test as Config>::WeightInfo::payout_stakers_alive_staked(half_max_nom_rewarded);
		let zero_nom_payouts_weight = <Test as Config>::WeightInfo::payout_stakers_alive_staked(0);
		assert!(zero_nom_payouts_weight.any_gt(Weight::zero()));
		assert!(half_max_nom_rewarded_weight.any_gt(zero_nom_payouts_weight));
		assert!(max_nom_rewarded_weight.any_gt(half_max_nom_rewarded_weight));

		let balance = 1000;
		bond_validator(11, balance);

		// Era 1
		start_active_era(1);

		// Reward just the validator.
		Staking::reward_by_ids(vec![(11, 1)]);

		// Add some `half_max_nom_rewarded` nominators who will start backing the validator in the
		// next era.
		for i in 0..half_max_nom_rewarded {
			bond_nominator((1000 + i).into(), balance + i as Balance, vec![11]);
		}

		// Era 2
		start_active_era(2);

		// Collect payouts when there are no nominators
		let call = TestCall::Staking(StakingCall::payout_stakers_by_page {
			validator_stash: 11,
			era: 1,
			page: 0,
		});
		let info = call.get_dispatch_info();
		let result = call.dispatch(RuntimeOrigin::signed(20));
		assert_ok!(result);
		assert_eq!(extract_actual_weight(&result, &info), zero_nom_payouts_weight);

		// The validator is not rewarded in this era; so there will be zero payouts to claim for
		// this era.

		// Era 3
		start_active_era(3);

		// Collect payouts for an era where the validator did not receive any points.
		let call = TestCall::Staking(StakingCall::payout_stakers_by_page {
			validator_stash: 11,
			era: 2,
			page: 0,
		});
		let info = call.get_dispatch_info();
		let result = call.dispatch(RuntimeOrigin::signed(20));
		assert_ok!(result);
		assert_eq!(extract_actual_weight(&result, &info), zero_nom_payouts_weight);

		// Reward the validator and its nominators.
		Staking::reward_by_ids(vec![(11, 1)]);

		// Era 4
		start_active_era(4);

		// Collect payouts when the validator has `half_max_nom_rewarded` nominators.
		let call = TestCall::Staking(StakingCall::payout_stakers_by_page {
			validator_stash: 11,
			era: 3,
			page: 0,
		});
		let info = call.get_dispatch_info();
		let result = call.dispatch(RuntimeOrigin::signed(20));
		assert_ok!(result);
		assert_eq!(extract_actual_weight(&result, &info), half_max_nom_rewarded_weight);

		// Add enough nominators so that we are at the limit. They will be active nominators
		// in the next era.
		for i in half_max_nom_rewarded..max_nom_rewarded {
			bond_nominator((1000 + i).into(), balance + i as Balance, vec![11]);
		}

		// Era 5
		start_active_era(5);
		// We now have `max_nom_rewarded` nominators actively nominating our validator.

		// Reward the validator so we can collect for everyone in the next era.
		Staking::reward_by_ids(vec![(11, 1)]);

		// Era 6
		start_active_era(6);

		// Collect payouts when the validator had `half_max_nom_rewarded` nominators.
		let call = TestCall::Staking(StakingCall::payout_stakers_by_page {
			validator_stash: 11,
			era: 5,
			page: 0,
		});
		let info = call.get_dispatch_info();
		let result = call.dispatch(RuntimeOrigin::signed(20));
		assert_ok!(result);
		assert_eq!(extract_actual_weight(&result, &info), max_nom_rewarded_weight);

		// Try and collect payouts for an era that has already been collected.
		let call = TestCall::Staking(StakingCall::payout_stakers_by_page {
			validator_stash: 11,
			era: 5,
			page: 0,
		});
		let info = call.get_dispatch_info();
		let result = call.dispatch(RuntimeOrigin::signed(20));
		assert!(result.is_err());
		// When there is an error the consumed weight == weight when there are 0 nominator payouts.
		assert_eq!(extract_actual_weight(&result, &info), zero_nom_payouts_weight);
	});
}

#[test]
fn bond_during_era_does_not_populate_legacy_claimed_rewards() {
	ExtBuilder::default().has_stakers(false).build_and_execute(|| {
		// Era = None
		bond_validator(9, 1000);
		assert_eq!(
			Staking::ledger(9.into()).unwrap(),
			StakingLedgerInspect {
				stash: 9,
				total: 1000,
				active: 1000,
				unlocking: Default::default(),
				legacy_claimed_rewards: bounded_vec![],
			}
		);
		mock::start_active_era(5);
		bond_validator(11, 1000);
		assert_eq!(
			Staking::ledger(11.into()).unwrap(),
			StakingLedgerInspect {
				stash: 11,
				total: 1000,
				active: 1000,
				unlocking: Default::default(),
				legacy_claimed_rewards: bounded_vec![],
			}
		);

		// make sure only era upto history depth is stored
		let current_era = 99;
		mock::start_active_era(current_era);
		bond_validator(13, 1000);
		assert_eq!(
			Staking::ledger(13.into()).unwrap(),
			StakingLedgerInspect {
				stash: 13,
				total: 1000,
				active: 1000,
				unlocking: Default::default(),
				legacy_claimed_rewards: Default::default(),
			}
		);
	});
}

#[test]
fn offences_weight_calculated_correctly() {
	ExtBuilder::default().nominate(true).build_and_execute(|| {
		// On offence with zero offenders: 4 Reads, 1 Write
		let zero_offence_weight =
			<Test as frame_system::Config>::DbWeight::get().reads_writes(4, 1);
		assert_eq!(
			Staking::on_offence(&[], &[Perbill::from_percent(50)], 0, DisableStrategy::WhenSlashed),
			zero_offence_weight
		);

		// On Offence with N offenders, Unapplied: 4 Reads, 1 Write + 4 Reads, 5 Writes
		let n_offence_unapplied_weight = <Test as frame_system::Config>::DbWeight::get()
			.reads_writes(4, 1) +
			<Test as frame_system::Config>::DbWeight::get().reads_writes(4, 5);

		let offenders: Vec<
			OffenceDetails<
				<Test as frame_system::Config>::AccountId,
				pallet_session::historical::IdentificationTuple<Test>,
			>,
		> = (1..10)
			.map(|i| OffenceDetails {
				offender: (i, Staking::eras_stakers(active_era(), &i)),
				reporters: vec![],
			})
			.collect();
		assert_eq!(
			Staking::on_offence(
				&offenders,
				&[Perbill::from_percent(50)],
				0,
				DisableStrategy::WhenSlashed
			),
			n_offence_unapplied_weight
		);

		// On Offence with one offenders, Applied
		let one_offender = [OffenceDetails {
			offender: (11, Staking::eras_stakers(active_era(), &11)),
			reporters: vec![1],
		}];

		let n = 1; // Number of offenders
		let rw = 3 + 3 * n; // rw reads and writes
		let one_offence_unapplied_weight =
			<Test as frame_system::Config>::DbWeight::get().reads_writes(4, 1)
		 +
			<Test as frame_system::Config>::DbWeight::get().reads_writes(rw, rw)
			// One `slash_cost`
			+ <Test as frame_system::Config>::DbWeight::get().reads_writes(6, 5)
			// `slash_cost` * nominators (1)
			+ <Test as frame_system::Config>::DbWeight::get().reads_writes(6, 5)
			// `reward_cost` * reporters (1)
			+ <Test as frame_system::Config>::DbWeight::get().reads_writes(2, 2)
		;

		assert_eq!(
			Staking::on_offence(
				&one_offender,
				&[Perbill::from_percent(50)],
				0,
				DisableStrategy::WhenSlashed{}
			),
			one_offence_unapplied_weight
		);
	});
}

#[test]
fn payout_to_any_account_works() {
	ExtBuilder::default().has_stakers(false).build_and_execute(|| {
		let balance = 1000;
		// Create a validator:
		bond_validator(11, balance); // Default(64)

		// Create a stash/controller pair
		bond_nominator(1234, 100, vec![11]);

		// Update payout location
		assert_ok!(Staking::set_payee(RuntimeOrigin::signed(1234), RewardDestination::Account(42)));

		// Reward Destination account doesn't exist
		assert_eq!(Balances::free_balance(42), 0);

		mock::start_active_era(1);
		Staking::reward_by_ids(vec![(11, 1)]);
		// compute and ensure the reward amount is greater than zero.
		let _ = current_total_payout_for_duration(reward_time_per_era());
		mock::start_active_era(2);
		assert_ok!(Staking::payout_stakers_by_page(RuntimeOrigin::signed(1337), 11, 1, 0));

		// Payment is successful
		assert!(Balances::free_balance(42) > 0);
	})
}

#[test]
fn session_buffering_with_offset() {
	// similar to live-chains, have some offset for the first session
	ExtBuilder::default()
		.offset(2)
		.period(5)
		.session_per_era(5)
		.build_and_execute(|| {
			assert_eq!(current_era(), 0);
			assert_eq!(active_era(), 0);
			assert_eq!(Session::current_index(), 0);

			start_session(1);
			assert_eq!(current_era(), 0);
			assert_eq!(active_era(), 0);
			assert_eq!(Session::current_index(), 1);
			assert_eq!(System::block_number(), 2);

			start_session(2);
			assert_eq!(current_era(), 0);
			assert_eq!(active_era(), 0);
			assert_eq!(Session::current_index(), 2);
			assert_eq!(System::block_number(), 7);

			start_session(3);
			assert_eq!(current_era(), 0);
			assert_eq!(active_era(), 0);
			assert_eq!(Session::current_index(), 3);
			assert_eq!(System::block_number(), 12);

			// active era is lagging behind by one session, because of how session module works.
			start_session(4);
			assert_eq!(current_era(), 1);
			assert_eq!(active_era(), 0);
			assert_eq!(Session::current_index(), 4);
			assert_eq!(System::block_number(), 17);

			start_session(5);
			assert_eq!(current_era(), 1);
			assert_eq!(active_era(), 1);
			assert_eq!(Session::current_index(), 5);
			assert_eq!(System::block_number(), 22);

			// go all the way to active 2.
			start_active_era(2);
			assert_eq!(current_era(), 2);
			assert_eq!(active_era(), 2);
			assert_eq!(Session::current_index(), 10);
		});
}

#[test]
fn session_buffering_no_offset() {
	// no offset, first session starts immediately
	ExtBuilder::default()
		.offset(0)
		.period(5)
		.session_per_era(5)
		.build_and_execute(|| {
			assert_eq!(current_era(), 0);
			assert_eq!(active_era(), 0);
			assert_eq!(Session::current_index(), 0);

			start_session(1);
			assert_eq!(current_era(), 0);
			assert_eq!(active_era(), 0);
			assert_eq!(Session::current_index(), 1);
			assert_eq!(System::block_number(), 5);

			start_session(2);
			assert_eq!(current_era(), 0);
			assert_eq!(active_era(), 0);
			assert_eq!(Session::current_index(), 2);
			assert_eq!(System::block_number(), 10);

			start_session(3);
			assert_eq!(current_era(), 0);
			assert_eq!(active_era(), 0);
			assert_eq!(Session::current_index(), 3);
			assert_eq!(System::block_number(), 15);

			// active era is lagging behind by one session, because of how session module works.
			start_session(4);
			assert_eq!(current_era(), 1);
			assert_eq!(active_era(), 0);
			assert_eq!(Session::current_index(), 4);
			assert_eq!(System::block_number(), 20);

			start_session(5);
			assert_eq!(current_era(), 1);
			assert_eq!(active_era(), 1);
			assert_eq!(Session::current_index(), 5);
			assert_eq!(System::block_number(), 25);

			// go all the way to active 2.
			start_active_era(2);
			assert_eq!(current_era(), 2);
			assert_eq!(active_era(), 2);
			assert_eq!(Session::current_index(), 10);
		});
}

#[test]
fn cannot_rebond_to_lower_than_ed() {
	ExtBuilder::default()
		.existential_deposit(11)
		.balance_factor(11)
		.build_and_execute(|| {
			// initial stuff.
			assert_eq!(
				Staking::ledger(21.into()).unwrap(),
				StakingLedgerInspect {
					stash: 21,
					total: 11 * 1000,
					active: 11 * 1000,
					unlocking: Default::default(),
					legacy_claimed_rewards: bounded_vec![],
				}
			);

			// unbond all of it. must be chilled first.
			assert_ok!(Staking::chill(RuntimeOrigin::signed(21)));
			assert_ok!(Staking::unbond(RuntimeOrigin::signed(21), 11 * 1000));
			assert_eq!(
				Staking::ledger(21.into()).unwrap(),
				StakingLedgerInspect {
					stash: 21,
					total: 11 * 1000,
					active: 0,
					unlocking: bounded_vec![UnlockChunk { value: 11 * 1000, era: 3 }],
					legacy_claimed_rewards: bounded_vec![],
				}
			);

			// now bond a wee bit more
			assert_noop!(
				Staking::rebond(RuntimeOrigin::signed(21), 5),
				Error::<Test>::InsufficientBond
			);
		})
}

#[test]
fn cannot_bond_extra_to_lower_than_ed() {
	ExtBuilder::default()
		.existential_deposit(11)
		.balance_factor(11)
		.build_and_execute(|| {
			// initial stuff.
			assert_eq!(
				Staking::ledger(21.into()).unwrap(),
				StakingLedgerInspect {
					stash: 21,
					total: 11 * 1000,
					active: 11 * 1000,
					unlocking: Default::default(),
					legacy_claimed_rewards: bounded_vec![],
				}
			);

			// unbond all of it. must be chilled first.
			assert_ok!(Staking::chill(RuntimeOrigin::signed(21)));
			assert_ok!(Staking::unbond(RuntimeOrigin::signed(21), 11 * 1000));
			assert_eq!(
				Staking::ledger(21.into()).unwrap(),
				StakingLedgerInspect {
					stash: 21,
					total: 11 * 1000,
					active: 0,
					unlocking: bounded_vec![UnlockChunk { value: 11 * 1000, era: 3 }],
					legacy_claimed_rewards: bounded_vec![],
				}
			);

			// now bond a wee bit more
			assert_noop!(
				Staking::bond_extra(RuntimeOrigin::signed(21), 5),
				Error::<Test>::InsufficientBond,
			);
		})
}

#[test]
fn do_not_die_when_active_is_ed() {
	let ed = 10;
	ExtBuilder::default()
		.existential_deposit(ed)
		.balance_factor(ed)
		.build_and_execute(|| {
			// given
			assert_eq!(
				Staking::ledger(21.into()).unwrap(),
				StakingLedgerInspect {
					stash: 21,
					total: 1000 * ed,
					active: 1000 * ed,
					unlocking: Default::default(),
					legacy_claimed_rewards: bounded_vec![],
				}
			);

			// when unbond all of it except ed.
			assert_ok!(Staking::unbond(RuntimeOrigin::signed(21), 999 * ed));
			start_active_era(3);
			assert_ok!(Staking::withdraw_unbonded(RuntimeOrigin::signed(21), 100));

			// then
			assert_eq!(
				Staking::ledger(21.into()).unwrap(),
				StakingLedgerInspect {
					stash: 21,
					total: ed,
					active: ed,
					unlocking: Default::default(),
					legacy_claimed_rewards: bounded_vec![],
				}
			);
		})
}

#[test]
fn on_finalize_weight_is_nonzero() {
	ExtBuilder::default().build_and_execute(|| {
		let on_finalize_weight = <Test as frame_system::Config>::DbWeight::get().reads(1);
		assert!(<Staking as Hooks<u64>>::on_initialize(1).all_gte(on_finalize_weight));
	})
}

mod sorted_list_provider_integration {
	use super::*;
	use frame_election_provider_support::ScoreProvider;
	use sp_staking::StakingInterface;

	#[test]
	fn nominator_bond_unbond_chill_works() {
		ExtBuilder::default().build_and_execute(|| {
			Balances::make_free_balance_be(&42, 100);

			// initial stakers.
			assert_eq!(VoterBagsList::iter().count(), 4);
			assert_eq!(TargetBagsList::iter().count(), 3);

			assert_eq!(TargetBagsList::score(&11), 1500);
			assert_eq!(TargetBagsList::score(&21), 1500);

			// bond and nominate (11, 21) with stash 42.
			assert_ok!(Staking::bond(RuntimeOrigin::signed(42), 25, Default::default()));
			assert_ok!(Staking::nominate(RuntimeOrigin::signed(42), vec![11, 21]));

			// stash 42 is now a voter with a score.
			assert_eq!(VoterBagsList::iter().count(), 5);
			assert_eq!(VoterBagsList::score(&42), 25);
			// but not a target.
			assert_eq!(TargetBagsList::iter().count(), 3);

			// targets stake approval updated accordingly.
			assert_eq!(TargetBagsList::score(&11), 1525);
			assert_eq!(TargetBagsList::score(&21), 1525);

			// let's add more bond to stash and check if the scores have been updated.
			assert_ok!(Staking::bond_extra(RuntimeOrigin::signed(42), 25));
			assert_eq!(VoterBagsList::score(&42), 50);
			assert_eq!(TargetBagsList::score(&11), 1550);
			assert_eq!(TargetBagsList::score(&21), 1550);

			// now, let's unbond partially and check if the scores have been upated.
			assert_ok!(Staking::unbond(RuntimeOrigin::signed(42), 30));
			assert_eq!(VoterBagsList::score(&42), 20);
			assert_eq!(TargetBagsList::score(&11), 1520);
			assert_eq!(TargetBagsList::score(&21), 1520);

			// stash 42 chills, but remains bonded. Thus it is in idle state.
			assert_ok!(Staking::chill(RuntimeOrigin::signed(42)));
			// idle nominators are removed from the voter list.
			assert_eq!(!VoterBagsList::contains(&42), true);
			assert!(<Bonded<Test>>::get(&42).is_some());
			assert_ok!(<StakingLedger<Test>>::get(StakingAccount::Stash(42)));
			assert_eq!(Staking::status(&42), Ok(StakerStatus::Idle));

			// scores of previously nominated validators were updated.
			assert_eq!(TargetBagsList::score(&11), 1500);
			assert_eq!(TargetBagsList::score(&21), 1500);

			// stash 42 unbonds completely by requesting all unbonding rewards and thus its ledger
			// is killed.
			assert_ok!(Staking::unbond(RuntimeOrigin::signed(42), 20));
			// active bonded is 0, ledger will be killed when all the unlocking funds are withdrawn.
			assert_eq!(<StakingLedger<Test>>::get(StakingAccount::Stash(42)).unwrap().active, 0);

			// roll to block where stash can successfully withdraw unbonding chunks.
			start_active_era(current_era() + BondingDuration::get());

			// after withdrawing, the ledger is killed.
			assert_ok!(Staking::withdraw_unbonded(RuntimeOrigin::signed(42), 0));
			assert!(<Bonded<Test>>::get(&42).is_none());
			assert!(<StakingLedger<Test>>::get(StakingAccount::Stash(42)).is_err());
			assert!(Staking::status(&42).is_err());
			assert_eq!(VoterBagsList::contains(&42), false);
		})
	}

	#[test]
	fn validator_validate_chill_works() {
		ExtBuilder::default().build_and_execute(|| {
			Balances::make_free_balance_be(&42, 100);

			// initial targets.
			assert_eq!(TargetBagsList::iter().count(), 3);
			assert!(!TargetBagsList::contains(&42));

			// bond and set intention to validate. stash 42 is both target and voter.
			assert_ok!(Staking::bond(RuntimeOrigin::signed(42), 25, Default::default()));
			assert_ok!(Staking::validate(RuntimeOrigin::signed(42), Default::default()));
			assert_eq!(Staking::status(&42), Ok(StakerStatus::Validator));

			assert_eq!(TargetBagsList::score(&42), 25);
			assert_eq!(VoterBagsList::score(&42), 25);

			// let's add more bond to stash and check if the scores have been updated.
			assert_ok!(Staking::bond_extra(RuntimeOrigin::signed(42), 25));
			assert_eq!(TargetBagsList::score(&42), 50);
			assert_eq!(VoterBagsList::score(&42), 50);

			// now, let's unbond partially and check if the scores have been upated.
			assert_ok!(Staking::unbond(RuntimeOrigin::signed(42), 30));
			assert_eq!(VoterBagsList::score(&42), 20);
			assert_eq!(TargetBagsList::score(&42), 20);

			// stash 42 chills, thus it should be part of the target bags list but not in the voter
			// list. And it is `Idle` status.
			assert_ok!(Staking::chill(RuntimeOrigin::signed(42)));
			assert!(!VoterBagsList::contains(&42));
			assert!(TargetBagsList::contains(&42));
			assert_eq!(Staking::status(&42), Ok(StakerStatus::Idle));
			// the target score of 42 is 0, since it is chilled and it has no nominations.
			assert_eq!(TargetBagsList::score(&42), 0);

			// after killing the stash, the node is removed from the target list.
			assert_ok!(Staking::kill_stash(&42, 0));
			assert!(!TargetBagsList::contains(&42));
			assert_eq!(<TargetBagsList as ScoreProvider<AccountId>>::score(&42), 0);
		})
	}
}

mod election_data_provider {
	use super::*;
	use frame_election_provider_support::ElectionDataProvider;

	#[test]
	fn targets_2sec_block() {
		let mut validators = 1000;
		while <Test as Config>::WeightInfo::get_npos_targets(validators).all_lt(Weight::from_parts(
			2u64 * frame_support::weights::constants::WEIGHT_REF_TIME_PER_SECOND,
			u64::MAX,
		)) {
			validators += 1;
		}

		println!("Can create a snapshot of {} validators in 2sec block", validators);
	}

	#[test]
	fn voters_2sec_block() {
		// we assume a network only wants up to 1000 validators in most cases, thus having 2000
		// candidates is as high as it gets.
		let validators = 2000;
		let mut nominators = 1000;

		while <Test as Config>::WeightInfo::get_npos_voters(validators, nominators).all_lt(
			Weight::from_parts(
				2u64 * frame_support::weights::constants::WEIGHT_REF_TIME_PER_SECOND,
				u64::MAX,
			),
		) {
			nominators += 1;
		}

		println!(
			"Can create a snapshot of {} nominators [{} validators, each 1 slashing] in 2sec block",
			nominators, validators
		);
	}

	#[test]
	fn set_minimum_active_stake_is_correct() {
		ExtBuilder::default()
			.nominate(false)
			.add_staker(61, 61, 2_000, StakerStatus::<AccountId>::Nominator(vec![21]))
			.add_staker(71, 71, 10, StakerStatus::<AccountId>::Nominator(vec![21]))
			.add_staker(81, 81, 50, StakerStatus::<AccountId>::Nominator(vec![21]))
			.build_and_execute(|| {
				// default bounds are unbounded.
				assert_ok!(<Staking as ElectionDataProvider>::electing_voters(
					DataProviderBounds::default()
				));
				assert_eq!(MinimumActiveStake::<Test>::get(), 10);

				// remove staker with lower bond by limiting the number of voters and check
				// `MinimumActiveStake` again after electing voters.
				let bounds = ElectionBoundsBuilder::default().voters_count(5.into()).build();
				assert_ok!(<Staking as ElectionDataProvider>::electing_voters(bounds.voters));
				assert_eq!(MinimumActiveStake::<Test>::get(), 50);
			});
	}

	#[test]
	fn set_minimum_active_stake_lower_bond_works() {
		// if there are no voters, minimum active stake is zero (should not happen).
		ExtBuilder::default().has_stakers(false).build_and_execute(|| {
			// default bounds are unbounded.
			assert_ok!(<Staking as ElectionDataProvider>::electing_voters(
				DataProviderBounds::default()
			));
			assert_eq!(<Test as Config>::VoterList::count(), 0);
			assert_eq!(MinimumActiveStake::<Test>::get(), 0);
		});

		// lower non-zero active stake below `MinNominatorBond` is the minimum active stake if
		// it is selected as part of the npos voters.
		ExtBuilder::default().has_stakers(true).nominate(true).build_and_execute(|| {
			assert_eq!(MinNominatorBond::<Test>::get(), 1);
			assert_eq!(<Test as Config>::VoterList::count(), 4);

			assert_ok!(Staking::bond(RuntimeOrigin::signed(4), 5, Default::default(),));
			assert_ok!(Staking::nominate(RuntimeOrigin::signed(4), vec![11]));
			assert_eq!(<Test as Config>::VoterList::count(), 5);

			let voters_before =
				<Staking as ElectionDataProvider>::electing_voters(DataProviderBounds::default())
					.unwrap();
			assert_eq!(MinimumActiveStake::<Test>::get(), 5);

			// update minimum nominator bond.
			MinNominatorBond::<Test>::set(10);
			assert_eq!(MinNominatorBond::<Test>::get(), 10);
			// voter list still considers nominator 4 for voting, even though its active stake is
			// lower than `MinNominatorBond`.
			assert_eq!(<Test as Config>::VoterList::count(), 5);

			let voters =
				<Staking as ElectionDataProvider>::electing_voters(DataProviderBounds::default())
					.unwrap();
			assert_eq!(voters_before, voters);

			// minimum active stake is lower than `MinNominatorBond`.
			assert_eq!(MinimumActiveStake::<Test>::get(), 5);
		});
	}

	#[test]
	fn set_minimum_active_bond_corrupt_state() {
		ExtBuilder::default()
			.has_stakers(true)
			.nominate(true)
			.add_staker(61, 61, 2_000, StakerStatus::<AccountId>::Nominator(vec![21]))
			.build_and_execute(|| {
				assert_eq!(Staking::weight_of(&101), 500);
				let voters = <Staking as ElectionDataProvider>::electing_voters(
					DataProviderBounds::default(),
				)
				.unwrap();
				assert_eq!(voters.len(), 5);
				assert_eq!(MinimumActiveStake::<Test>::get(), 500);

				assert_ok!(Staking::unbond(RuntimeOrigin::signed(101), 200));
				start_active_era(10);
				assert_ok!(Staking::unbond(RuntimeOrigin::signed(101), 100));
				start_active_era(20);

				// corrupt ledger state by lowering max unlocking chunks bounds.
				MaxUnlockingChunks::set(1);

				let voters = <Staking as ElectionDataProvider>::electing_voters(
					DataProviderBounds::default(),
				)
				.unwrap();
				// number of returned voters decreases since ledger entry of stash 101 is now
				// corrupt.
				assert_eq!(voters.len(), 4);
				// minimum active stake does not take into consideration the corrupt entry.
				assert_eq!(MinimumActiveStake::<Test>::get(), 2_000);

				// voter weight of corrupted ledger entry is 0.
				assert_eq!(Staking::weight_of(&101), 0);

				// reset max unlocking chunks for try_state to pass.
				MaxUnlockingChunks::set(32);
			})
	}

	#[test]
	fn voters_include_self_vote() {
		ExtBuilder::default().nominate(false).build_and_execute(|| {
			// default bounds are unbounded.
			assert!(<Validators<Test>>::iter().map(|(x, _)| x).all(|v| Staking::electing_voters(
				DataProviderBounds::default()
			)
			.unwrap()
			.into_iter()
			.any(|(w, _, t)| { v == w && t[0] == w })))
		})
	}

	// Tests the criteria that in `ElectionDataProvider::voters` function, we try to get at most
	// `maybe_max_len` voters, and if some of them end up being skipped, we iterate at most `2 *
	// maybe_max_len`.
	#[test]
	#[should_panic]
	fn only_iterates_max_2_times_max_allowed_len() {
		ExtBuilder::default()
			.nominate(false)
			// the best way to invalidate a bunch of nominators is to have them nominate a lot of
			// ppl, but then lower the MaxNomination limit.
			.add_staker(
				61,
				61,
				2_000,
				StakerStatus::<AccountId>::Nominator(vec![21, 22, 23, 24, 25]),
			)
			.add_staker(
				71,
				71,
				2_000,
				StakerStatus::<AccountId>::Nominator(vec![21, 22, 23, 24, 25]),
			)
			.add_staker(
				81,
				81,
				2_000,
				StakerStatus::<AccountId>::Nominator(vec![21, 22, 23, 24, 25]),
			)
			.build_and_execute(|| {
				let bounds_builder = ElectionBoundsBuilder::default();
				// all voters ordered by stake,
				assert_eq!(
					<Test as Config>::VoterList::iter().collect::<Vec<_>>(),
					vec![61, 71, 81, 11, 21, 31]
				);

				AbsoluteMaxNominations::set(2);

				// we want 2 voters now, and in maximum we allow 4 iterations. This is what happens:
				// 61 is pruned;
				// 71 is pruned;
				// 81 is pruned;
				// 11 is taken;
				// we finish since the 2x limit is reached.
				assert_eq!(
					Staking::electing_voters(bounds_builder.voters_count(2.into()).build().voters)
						.unwrap()
						.iter()
						.map(|(stash, _, _)| stash)
						.copied()
						.collect::<Vec<_>>(),
					vec![11],
				);
			});
	}

	#[test]
	fn respects_snapshot_count_limits() {
		ExtBuilder::default()
			.set_status(41, StakerStatus::Validator)
			.build_and_execute(|| {
				// sum of all nominators who'd be voters (1), plus the self-votes (4).
				assert_eq!(<Test as Config>::VoterList::count(), 5);

				let bounds_builder = ElectionBoundsBuilder::default();

				// if voter count limit is less..
				assert_eq!(
					Staking::electing_voters(bounds_builder.voters_count(1.into()).build().voters)
						.unwrap()
						.len(),
					1
				);

				// if voter count limit is equal..
				assert_eq!(
					Staking::electing_voters(bounds_builder.voters_count(5.into()).build().voters)
						.unwrap()
						.len(),
					5
				);

				// if voter count limit is more.
				assert_eq!(
					Staking::electing_voters(bounds_builder.voters_count(55.into()).build().voters)
						.unwrap()
						.len(),
					5
				);

				// if target count limit is more..
				assert_eq!(
					Staking::electable_targets(
						bounds_builder.targets_count(6.into()).build().targets
					)
					.unwrap()
					.len(),
					4
				);

				// if target count limit is equal..
				assert_eq!(
					Staking::electable_targets(
						bounds_builder.targets_count(4.into()).build().targets
					)
					.unwrap()
					.len(),
					4
				);

				// if target limit count is less, then we return an error.
				assert_eq!(
					Staking::electable_targets(
						bounds_builder.targets_count(1.into()).build().targets
					)
					.unwrap_err(),
					"Target snapshot too big"
				);
			});
	}

	#[test]
	fn respects_snapshot_size_limits() {
		ExtBuilder::default().build_and_execute(|| {
			// voters: set size bounds that allows only for 1 voter.
			let bounds = ElectionBoundsBuilder::default().voters_size(26.into()).build();
			let elected = Staking::electing_voters(bounds.voters).unwrap();
			assert!(elected.encoded_size() == 26 as usize);
			let prev_len = elected.len();

			// larger size bounds means more quota for voters.
			let bounds = ElectionBoundsBuilder::default().voters_size(100.into()).build();
			let elected = Staking::electing_voters(bounds.voters).unwrap();
			assert!(elected.encoded_size() <= 100 as usize);
			assert!(elected.len() > 1 && elected.len() > prev_len);

			// targets: set size bounds that allows for only one target to fit in the snapshot.
			let bounds = ElectionBoundsBuilder::default().targets_size(10.into()).build();
			let elected = Staking::electable_targets(bounds.targets).unwrap();
			assert!(elected.encoded_size() == 9 as usize);
			let prev_len = elected.len();

			// larger size bounds means more space for targets.
			let bounds = ElectionBoundsBuilder::default().targets_size(100.into()).build();
			let elected = Staking::electable_targets(bounds.targets).unwrap();
			assert!(elected.encoded_size() <= 100 as usize);
			assert!(elected.len() > 1 && elected.len() > prev_len);
		});
	}

	#[test]
	fn nomination_quota_checks_at_nominate_works() {
		ExtBuilder::default().nominate(false).build_and_execute(|| {
			// stash bond of 222 has a nomination quota of 2 targets.
			bond(61, 222);
			assert_eq!(Staking::api_nominations_quota(222), 2);

			// nominating with targets below the nomination quota works.
			assert_ok!(Staking::nominate(RuntimeOrigin::signed(61), vec![11]));
			assert_ok!(Staking::nominate(RuntimeOrigin::signed(61), vec![11, 21]));

			// nominating with targets above the nomination quota returns error.
			assert_noop!(
				Staking::nominate(RuntimeOrigin::signed(61), vec![11, 21, 31]),
				Error::<Test>::TooManyTargets
			);
		});
	}

	#[test]
	fn lazy_quota_npos_voters_works_above_quota() {
		ExtBuilder::default()
			.nominate(false)
			.has_stakers(true)
			.add_staker(
				61,
				60,
				300, // 300 bond has 16 nomination quota.
				StakerStatus::<AccountId>::Nominator(vec![11, 21, 31, 41]),
			)
			.build_and_execute(|| {
				// unbond 78 from stash 60 so that it's bonded balance is 222, which has a lower
				// nomination quota than at nomination time (max 2 targets).
				assert_ok!(Staking::unbond(RuntimeOrigin::signed(61), 78));
				assert_eq!(Staking::api_nominations_quota(300 - 78), 2);

				// even through 61 has nomination quota of 2 at the time of the election, all the
				// active nominations (4) will be used.
				let expected_nominations = Staking::nominations(&61).unwrap_or(vec![]).len();

				assert_eq!(
					Staking::electing_voters(DataProviderBounds::default())
						.unwrap()
						.iter()
						.map(|(stash, _, targets)| (*stash, targets.len()))
						.collect::<Vec<_>>(),
					vec![(11, 1), (21, 1), (31, 1), (61, expected_nominations)],
				);
			});
	}

	#[test]
	fn nominations_quota_limits_size_work() {
		ExtBuilder::default()
			.nominate(false)
			.has_stakers(true)
			.add_staker(71, 70, 333, StakerStatus::<AccountId>::Nominator(vec![11, 21, 31, 41]))
			.build_and_execute(|| {
				// nominations of controller 70 won't be added due to voter size limit exceeded.
				let bounds = ElectionBoundsBuilder::default().voters_size(100.into()).build();
				assert_eq!(
					Staking::electing_voters(bounds.voters)
						.unwrap()
						.iter()
						.map(|(stash, _, targets)| (*stash, targets.len()))
						.collect::<Vec<_>>(),
					vec![(11, 1), (21, 1), (31, 1)],
				);

				assert_eq!(
					*staking_events().last().unwrap(),
					Event::SnapshotVotersSizeExceeded { size: 75 }
				);

				// however, if the election voter size bounds were largers, the snapshot would
				// include the electing voters of 70.
				let bounds = ElectionBoundsBuilder::default().voters_size(1_000.into()).build();
				assert_eq!(
					Staking::electing_voters(bounds.voters)
						.unwrap()
						.iter()
						.map(|(stash, _, targets)| (*stash, targets.len()))
						.collect::<Vec<_>>(),
					vec![(11, 1), (21, 1), (31, 1), (71, 4)],
				);
			});
	}

	#[test]
	fn estimate_next_election_works() {
		ExtBuilder::default().session_per_era(5).period(5).build_and_execute(|| {
			// first session is always length 0.
			for b in 1..20 {
				run_to_block(b);
				assert_eq!(Staking::next_election_prediction(System::block_number()), 20);
			}

			// election
			run_to_block(20);
			assert_eq!(Staking::next_election_prediction(System::block_number()), 45);
			assert_eq!(staking_events().len(), 1);
			assert_eq!(*staking_events().last().unwrap(), Event::StakersElected);

			for b in 21..45 {
				run_to_block(b);
				assert_eq!(Staking::next_election_prediction(System::block_number()), 45);
			}

			// election
			run_to_block(45);
			assert_eq!(Staking::next_election_prediction(System::block_number()), 70);
			assert_eq!(staking_events().len(), 3);
			assert_eq!(*staking_events().last().unwrap(), Event::StakersElected);

			Staking::force_no_eras(RuntimeOrigin::root()).unwrap();
			assert_eq!(Staking::next_election_prediction(System::block_number()), u64::MAX);

			Staking::force_new_era_always(RuntimeOrigin::root()).unwrap();
			assert_eq!(Staking::next_election_prediction(System::block_number()), 45 + 5);

			Staking::force_new_era(RuntimeOrigin::root()).unwrap();
			assert_eq!(Staking::next_election_prediction(System::block_number()), 45 + 5);

			// Do a fail election
			MinimumValidatorCount::<Test>::put(1000);
			run_to_block(50);
			// Election: failed, next session is a new election
			assert_eq!(Staking::next_election_prediction(System::block_number()), 50 + 5);
			// The new era is still forced until a new era is planned.
			assert_eq!(ForceEra::<Test>::get(), Forcing::ForceNew);

			MinimumValidatorCount::<Test>::put(2);
			run_to_block(55);
			assert_eq!(Staking::next_election_prediction(System::block_number()), 55 + 25);
			assert_eq!(staking_events().len(), 10);
			assert_eq!(
				*staking_events().last().unwrap(),
				Event::ForceEra { mode: Forcing::NotForcing }
			);
			assert_eq!(
				*staking_events().get(staking_events().len() - 2).unwrap(),
				Event::StakersElected
			);
			// The new era has been planned, forcing is changed from `ForceNew` to `NotForcing`.
			assert_eq!(ForceEra::<Test>::get(), Forcing::NotForcing);
		})
	}
}

#[test]
#[should_panic]
fn count_check_works() {
	ExtBuilder::default().build_and_execute(|| {
		// We should never insert into the validators or nominators map directly as this will
		// not keep track of the count. This test should panic as we verify the count is accurate
		// after every test using the `post_checks` in `mock`.
		Validators::<Test>::insert(987654321, ValidatorPrefs::default());
		Nominators::<Test>::insert(
			987654321,
			Nominations {
				targets: Default::default(),
				submitted_in: Default::default(),
				suppressed: false,
			},
		);
	})
}

#[test]
fn min_bond_checks_work() {
	ExtBuilder::default()
		.existential_deposit(100)
		.balance_factor(100)
		.min_nominator_bond(1_000)
		.min_validator_bond(1_500)
		.build_and_execute(|| {
			// 500 is not enough for any role
			assert_ok!(Staking::bond(RuntimeOrigin::signed(3), 500, RewardDestination::Stash));
			assert_noop!(
				Staking::nominate(RuntimeOrigin::signed(3), vec![1]),
				Error::<Test>::InsufficientBond
			);
			assert_noop!(
				Staking::validate(RuntimeOrigin::signed(3), ValidatorPrefs::default()),
				Error::<Test>::InsufficientBond,
			);

			// 1000 is enough for nominator
			assert_ok!(Staking::bond_extra(RuntimeOrigin::signed(3), 500));
			assert_ok!(Staking::nominate(RuntimeOrigin::signed(3), vec![11]));
			assert_noop!(
				Staking::validate(RuntimeOrigin::signed(3), ValidatorPrefs::default()),
				Error::<Test>::InsufficientBond,
			);

			// 1500 is enough for validator
			assert_ok!(Staking::bond_extra(RuntimeOrigin::signed(3), 500));
			assert_ok!(Staking::nominate(RuntimeOrigin::signed(3), vec![11]));
			assert_ok!(Staking::validate(RuntimeOrigin::signed(3), ValidatorPrefs::default()));

			// Can't unbond anything as validator
			assert_noop!(
				Staking::unbond(RuntimeOrigin::signed(3), 500),
				Error::<Test>::InsufficientBond
			);

			// Once they are a nominator, they can unbond 500
			assert_ok!(Staking::nominate(RuntimeOrigin::signed(3), vec![11]));
			assert_ok!(Staking::unbond(RuntimeOrigin::signed(3), 500));
			assert_noop!(
				Staking::unbond(RuntimeOrigin::signed(3), 500),
				Error::<Test>::InsufficientBond
			);

			// Once they are chilled they can unbond everything
			assert_ok!(Staking::chill(RuntimeOrigin::signed(3)));
			assert_ok!(Staking::unbond(RuntimeOrigin::signed(3), 1000));
		})
}

#[test]
fn chill_other_works() {
	ExtBuilder::default()
		.existential_deposit(100)
		.balance_factor(100)
		.min_nominator_bond(1_000)
		.min_validator_bond(1_500)
		.build_and_execute(|| {
			let initial_validators = Validators::<Test>::count();
			let initial_nominators = Nominators::<Test>::count();
			for i in 0..15 {
				let a = 4 * i;
				let b = 4 * i + 2;
				let c = 4 * i + 3;
				Balances::make_free_balance_be(&a, 100_000);
				Balances::make_free_balance_be(&b, 100_000);
				Balances::make_free_balance_be(&c, 100_000);

				// Nominator
				assert_ok!(Staking::bond(RuntimeOrigin::signed(a), 1000, RewardDestination::Stash));
				assert_ok!(Staking::nominate(RuntimeOrigin::signed(a), vec![11]));

				// Validator
				assert_ok!(Staking::bond(RuntimeOrigin::signed(b), 1500, RewardDestination::Stash));
				assert_ok!(Staking::validate(RuntimeOrigin::signed(b), ValidatorPrefs::default()));
			}

			// To chill other users, we need to:
			// * Set a minimum bond amount
			// * Set a limit
			// * Set a threshold
			//
			// If any of these are missing, we do not have enough information to allow the
			// `chill_other` to succeed from one user to another.

			// Can't chill these users
			assert_noop!(
				Staking::chill_other(RuntimeOrigin::signed(1337), 0),
				Error::<Test>::CannotChillOther
			);
			assert_noop!(
				Staking::chill_other(RuntimeOrigin::signed(1337), 2),
				Error::<Test>::CannotChillOther
			);

			// Change the minimum bond... but no limits.
			assert_ok!(Staking::set_staking_configs(
				RuntimeOrigin::root(),
				ConfigOp::Set(1_500),
				ConfigOp::Set(2_000),
				ConfigOp::Remove,
				ConfigOp::Remove,
				ConfigOp::Remove,
				ConfigOp::Remove
			));

			// Still can't chill these users
			assert_noop!(
				Staking::chill_other(RuntimeOrigin::signed(1337), 0),
				Error::<Test>::CannotChillOther
			);
			assert_noop!(
				Staking::chill_other(RuntimeOrigin::signed(1337), 2),
				Error::<Test>::CannotChillOther
			);

			// Add limits, but no threshold
			assert_ok!(Staking::set_staking_configs(
				RuntimeOrigin::root(),
				ConfigOp::Noop,
				ConfigOp::Noop,
				ConfigOp::Set(10),
				ConfigOp::Set(10),
				ConfigOp::Noop,
				ConfigOp::Noop
			));

			// Still can't chill these users
			assert_noop!(
				Staking::chill_other(RuntimeOrigin::signed(1337), 0),
				Error::<Test>::CannotChillOther
			);
			assert_noop!(
				Staking::chill_other(RuntimeOrigin::signed(1337), 2),
				Error::<Test>::CannotChillOther
			);

			// Add threshold, but no limits
			assert_ok!(Staking::set_staking_configs(
				RuntimeOrigin::root(),
				ConfigOp::Noop,
				ConfigOp::Noop,
				ConfigOp::Remove,
				ConfigOp::Remove,
				ConfigOp::Noop,
				ConfigOp::Noop
			));

			// Still can't chill these users
			assert_noop!(
				Staking::chill_other(RuntimeOrigin::signed(1337), 0),
				Error::<Test>::CannotChillOther
			);
			assert_noop!(
				Staking::chill_other(RuntimeOrigin::signed(1337), 2),
				Error::<Test>::CannotChillOther
			);

			// Add threshold and limits
			assert_ok!(Staking::set_staking_configs(
				RuntimeOrigin::root(),
				ConfigOp::Noop,
				ConfigOp::Noop,
				ConfigOp::Set(10),
				ConfigOp::Set(10),
				ConfigOp::Set(Percent::from_percent(75)),
				ConfigOp::Noop
			));

			// 16 people total because tests start with 2 active one
			assert_eq!(Nominators::<Test>::count(), 15 + initial_nominators);
			assert_eq!(Validators::<Test>::count(), 15 + initial_validators);

			// Users can now be chilled down to 7 people, so we try to remove 9 of them (starting
			// with 16)
			for i in 6..15 {
				let b = 4 * i;
				let d = 4 * i + 2;
				assert_ok!(Staking::chill_other(RuntimeOrigin::signed(1337), b));
				assert_ok!(Staking::chill_other(RuntimeOrigin::signed(1337), d));
			}
			// chill a nominator. Limit is not reached, not chill-able
			assert_eq!(Nominators::<Test>::count(), 7);
			assert_noop!(
				Staking::chill_other(RuntimeOrigin::signed(1337), 0),
				Error::<Test>::CannotChillOther
			);

			// chill a validator. Limit is reached, chill-able.
			assert_eq!(Validators::<Test>::count(), 9);
			assert_ok!(Staking::chill_other(RuntimeOrigin::signed(1337), 2));
		})
}

#[test]
fn capped_stakers_works() {
	ExtBuilder::default().build_and_execute(|| {
		let validator_count = Validators::<Test>::count();
		assert_eq!(validator_count, 3);
		let nominator_count = Nominators::<Test>::count();
		assert_eq!(nominator_count, 1);

		// Change the maximums
		let max = 10;
		assert_ok!(Staking::set_staking_configs(
			RuntimeOrigin::root(),
			ConfigOp::Set(10),
			ConfigOp::Set(10),
			ConfigOp::Set(max),
			ConfigOp::Set(max),
			ConfigOp::Remove,
			ConfigOp::Remove,
		));

		// can create `max - validator_count` validators
		let mut some_existing_validator = AccountId::default();
		for i in 0..max - validator_count {
			let (_, controller) = testing_utils::create_stash_controller::<Test>(
				i + 10_000_000,
				100,
				RewardDestination::Stash,
			)
			.unwrap();
			assert_ok!(Staking::validate(
				RuntimeOrigin::signed(controller),
				ValidatorPrefs::default()
			));
			some_existing_validator = controller;
		}

		// but no more
		let (_, last_validator) =
			testing_utils::create_stash_controller::<Test>(1337, 100, RewardDestination::Stash)
				.unwrap();

		assert_noop!(
			Staking::validate(RuntimeOrigin::signed(last_validator), ValidatorPrefs::default()),
			Error::<Test>::TooManyValidators,
		);

		// same with nominators
		let mut some_existing_nominator = AccountId::default();
		for i in 0..max - nominator_count {
			let (_, controller) = testing_utils::create_stash_controller::<Test>(
				i + 20_000_000,
				100,
				RewardDestination::Stash,
			)
			.unwrap();

			assert_ok!(Staking::nominate(
				RuntimeOrigin::signed(controller),
				vec![some_existing_validator]
			));
			some_existing_nominator = controller;
		}

		// one more is too many.
		let (_, last_nominator) = testing_utils::create_stash_controller::<Test>(
			30_000_000,
			100,
			RewardDestination::Stash,
		)
		.unwrap();
		assert_noop!(
			Staking::nominate(RuntimeOrigin::signed(last_nominator), vec![some_existing_validator]),
			Error::<Test>::TooManyNominators
		);

		// Re-nominate works fine
		assert_ok!(Staking::nominate(
			RuntimeOrigin::signed(some_existing_nominator),
			vec![some_existing_validator]
		));
		// Re-validate works fine
		assert_ok!(Staking::validate(
			RuntimeOrigin::signed(some_existing_validator),
			ValidatorPrefs::default()
		));

		// No problem when we set to `None` again
		assert_ok!(Staking::set_staking_configs(
			RuntimeOrigin::root(),
			ConfigOp::Noop,
			ConfigOp::Noop,
			ConfigOp::Remove,
			ConfigOp::Remove,
			ConfigOp::Noop,
			ConfigOp::Noop,
		));
		assert_ok!(Staking::nominate(
			RuntimeOrigin::signed(last_nominator),
			vec![some_existing_validator]
		));
		assert_ok!(Staking::validate(
			RuntimeOrigin::signed(last_validator),
			ValidatorPrefs::default()
		));
	})
}

#[test]
fn min_commission_works() {
	ExtBuilder::default().build_and_execute(|| {
		// account 11 controls the stash of itself.
		assert_ok!(Staking::validate(
			RuntimeOrigin::signed(11),
			ValidatorPrefs { commission: Perbill::from_percent(5), blocked: false }
		));

		// event emitted should be correct
		assert_eq!(
			*staking_events().last().unwrap(),
			Event::ValidatorPrefsSet {
				stash: 11,
				prefs: ValidatorPrefs { commission: Perbill::from_percent(5), blocked: false }
			}
		);

		assert_ok!(Staking::set_staking_configs(
			RuntimeOrigin::root(),
			ConfigOp::Remove,
			ConfigOp::Remove,
			ConfigOp::Remove,
			ConfigOp::Remove,
			ConfigOp::Remove,
			ConfigOp::Set(Perbill::from_percent(10)),
		));

		// can't make it less than 10 now
		assert_noop!(
			Staking::validate(
				RuntimeOrigin::signed(11),
				ValidatorPrefs { commission: Perbill::from_percent(5), blocked: false }
			),
			Error::<Test>::CommissionTooLow
		);

		// can only change to higher.
		assert_ok!(Staking::validate(
			RuntimeOrigin::signed(11),
			ValidatorPrefs { commission: Perbill::from_percent(10), blocked: false }
		));

		assert_ok!(Staking::validate(
			RuntimeOrigin::signed(11),
			ValidatorPrefs { commission: Perbill::from_percent(15), blocked: false }
		));
	})
}

#[test]
#[should_panic]
fn change_of_absolute_max_nominations() {
	use frame_election_provider_support::ElectionDataProvider;
	ExtBuilder::default()
		.add_staker(61, 61, 10, StakerStatus::Nominator(vec![11]))
		.add_staker(71, 71, 10, StakerStatus::Nominator(vec![11, 21, 31]))
		.balance_factor(10)
		.build_and_execute(|| {
			// pre-condition
			assert_eq!(AbsoluteMaxNominations::get(), 16);

			assert_eq!(
				Nominators::<Test>::iter()
					.map(|(k, n)| (k, n.targets.len()))
					.collect::<Vec<_>>(),
				vec![(101, 2), (71, 3), (61, 1)]
			);

			// default bounds are unbounded.
			let bounds = DataProviderBounds::default();

			// 3 validators and 3 nominators
			assert_eq!(Staking::electing_voters(bounds).unwrap().len(), 3 + 3);

			// abrupt change from 16 to 4, everyone should be fine.
			AbsoluteMaxNominations::set(4);

			assert_eq!(
				Nominators::<Test>::iter()
					.map(|(k, n)| (k, n.targets.len()))
					.collect::<Vec<_>>(),
				vec![(101, 2), (71, 3), (61, 1)]
			);
			assert_eq!(Staking::electing_voters(bounds).unwrap().len(), 3 + 3);

			// abrupt change from 4 to 3, everyone should be fine.
			AbsoluteMaxNominations::set(3);

			assert_eq!(
				Nominators::<Test>::iter()
					.map(|(k, n)| (k, n.targets.len()))
					.collect::<Vec<_>>(),
				vec![(101, 2), (71, 3), (61, 1)]
			);
			assert_eq!(Staking::electing_voters(bounds).unwrap().len(), 3 + 3);

			// abrupt change from 3 to 2, this should cause some nominators to be non-decodable, and
			// thus non-existent unless if they update.
			AbsoluteMaxNominations::set(2);

			assert_eq!(
				Nominators::<Test>::iter()
					.map(|(k, n)| (k, n.targets.len()))
					.collect::<Vec<_>>(),
				vec![(101, 2), (61, 1)]
			);
			// 70 is still in storage..
			assert!(Nominators::<Test>::contains_key(71));
			// but its value cannot be decoded and default is returned.
			assert!(Nominators::<Test>::get(71).is_none());

			assert_eq!(Staking::electing_voters(bounds).unwrap().len(), 3 + 2);
			assert!(Nominators::<Test>::contains_key(101));

			// abrupt change from 2 to 1, this should cause some nominators to be non-decodable, and
			// thus non-existent unless if they update.
			AbsoluteMaxNominations::set(1);

			assert_eq!(
				Nominators::<Test>::iter()
					.map(|(k, n)| (k, n.targets.len()))
					.collect::<Vec<_>>(),
				vec![(61, 1)]
			);
			assert!(Nominators::<Test>::contains_key(71));
			assert!(Nominators::<Test>::contains_key(61));
			assert!(Nominators::<Test>::get(71).is_none());
			assert!(Nominators::<Test>::get(61).is_some());
			assert_eq!(Staking::electing_voters(bounds).unwrap().len(), 3 + 1);

			// now one of them can revive themselves by re-nominating to a proper value.
			assert_ok!(Staking::nominate(RuntimeOrigin::signed(71), vec![11]));
			assert_eq!(
				Nominators::<Test>::iter()
					.map(|(k, n)| (k, n.targets.len()))
					.collect::<Vec<_>>(),
				vec![(71, 1), (61, 1)]
			);

			// or they can be chilled by any account.
			assert!(Nominators::<Test>::contains_key(101));
			assert!(Nominators::<Test>::get(101).is_none());
			assert_ok!(Staking::chill_other(RuntimeOrigin::signed(71), 101));
			assert!(!Nominators::<Test>::contains_key(101));
			assert!(Nominators::<Test>::get(101).is_none());
		})
}

#[test]
fn nomination_quota_max_changes_decoding() {
	use frame_election_provider_support::ElectionDataProvider;
	ExtBuilder::default()
		.add_staker(60, 61, 10, StakerStatus::Nominator(vec![11]))
		.add_staker(70, 71, 10, StakerStatus::Nominator(vec![11, 21, 31]))
		.add_staker(30, 330, 10, StakerStatus::Nominator(vec![11, 21, 31, 41]))
		.add_staker(50, 550, 10, StakerStatus::Nominator(vec![11, 21, 31, 41]))
		.balance_factor(10)
		.build_and_execute(|| {
			// pre-condition.
			assert_eq!(MaxNominationsOf::<Test>::get(), 16);

			let unbonded_election = DataProviderBounds::default();

			assert_eq!(
				Nominators::<Test>::iter()
					.map(|(k, n)| (k, n.targets.len()))
					.collect::<Vec<_>>(),
				vec![(70, 3), (101, 2), (50, 4), (30, 4), (60, 1)]
			);
			// 4 validators and 4 nominators
			assert_eq!(Staking::electing_voters(unbonded_election).unwrap().len(), 4 + 4);
		});
}

#[test]
fn api_nominations_quota_works() {
	ExtBuilder::default().build_and_execute(|| {
		assert_eq!(Staking::api_nominations_quota(10), MaxNominationsOf::<Test>::get());
		assert_eq!(Staking::api_nominations_quota(333), MaxNominationsOf::<Test>::get());
		assert_eq!(Staking::api_nominations_quota(222), 2);
		assert_eq!(Staking::api_nominations_quota(111), 1);
	})
}

mod sorted_list_provider {
	use super::*;
	use frame_election_provider_support::SortedListProvider;

	#[test]
	fn re_nominate_does_not_change_counters_or_list() {
		ExtBuilder::default().nominate(true).build_and_execute(|| {
			// given
			let pre_insert_voter_count =
				(Nominators::<Test>::count() + Validators::<Test>::count()) as u32;
			assert_eq!(<Test as Config>::VoterList::count(), pre_insert_voter_count);

			assert_eq!(
				<Test as Config>::VoterList::iter().collect::<Vec<_>>(),
				vec![11, 21, 31, 101]
			);
			// when account 101 renominates
			assert_ok!(Staking::nominate(RuntimeOrigin::signed(101), vec![41]));

			// then counts don't change
			assert_eq!(<Test as Config>::VoterList::count(), pre_insert_voter_count);
			// and the list is the same
			assert_eq!(
				<Test as Config>::VoterList::iter().collect::<Vec<_>>(),
				vec![11, 21, 31, 101]
			);
		});
	}

	#[test]
	fn re_validate_does_not_change_counters_or_list() {
		ExtBuilder::default().nominate(false).build_and_execute(|| {
			// given
			let pre_insert_voter_count =
				(Nominators::<Test>::count() + Validators::<Test>::count()) as u32;
			assert_eq!(<Test as Config>::VoterList::count(), pre_insert_voter_count);

			assert_eq!(<Test as Config>::VoterList::iter().collect::<Vec<_>>(), vec![11, 21, 31]);

			// when account 11 re-validates
			assert_ok!(Staking::validate(RuntimeOrigin::signed(11), Default::default()));

			// then counts don't change
			assert_eq!(<Test as Config>::VoterList::count(), pre_insert_voter_count);
			// and the list is the same
			assert_eq!(<Test as Config>::VoterList::iter().collect::<Vec<_>>(), vec![11, 21, 31]);
		});
	}
}

#[test]
fn force_apply_min_commission_works() {
	let prefs = |c| ValidatorPrefs { commission: Perbill::from_percent(c), blocked: false };
	let validators = || Validators::<Test>::iter().collect::<Vec<_>>();
	ExtBuilder::default().build_and_execute(|| {
		assert_ok!(Staking::validate(RuntimeOrigin::signed(31), prefs(10)));
		assert_ok!(Staking::validate(RuntimeOrigin::signed(21), prefs(5)));

		// Given
		assert_eq!(validators(), vec![(31, prefs(10)), (21, prefs(5)), (11, prefs(0))]);
		MinCommission::<Test>::set(Perbill::from_percent(5));

		// When applying to a commission greater than min
		assert_ok!(Staking::force_apply_min_commission(RuntimeOrigin::signed(1), 31));
		// Then the commission is not changed
		assert_eq!(validators(), vec![(31, prefs(10)), (21, prefs(5)), (11, prefs(0))]);

		// When applying to a commission that is equal to min
		assert_ok!(Staking::force_apply_min_commission(RuntimeOrigin::signed(1), 21));
		// Then the commission is not changed
		assert_eq!(validators(), vec![(31, prefs(10)), (21, prefs(5)), (11, prefs(0))]);

		// When applying to a commission that is less than the min
		assert_ok!(Staking::force_apply_min_commission(RuntimeOrigin::signed(1), 11));
		// Then the commission is bumped to the min
		assert_eq!(validators(), vec![(31, prefs(10)), (21, prefs(5)), (11, prefs(5))]);

		// When applying commission to a validator that doesn't exist then storage is not altered
		assert_noop!(
			Staking::force_apply_min_commission(RuntimeOrigin::signed(1), 420),
			Error::<Test>::NotStash
		);
	});
}

#[test]
fn proportional_slash_stop_slashing_if_remaining_zero() {
	ExtBuilder::default().build_and_execute(|| {
		let c = |era, value| UnlockChunk::<Balance> { era, value };

		// we have some chunks, but they are not affected.
		let unlocking = bounded_vec![c(1, 10), c(2, 10)];

		// Given bonded ledger
		let mut ledger = Staking::ledger(StakingAccount::Stash(11)).unwrap();
		ledger.total = 40;
		ledger.unlocking = unlocking;

		assert_eq!(BondingDuration::get(), 3);

		// should not slash more than the amount requested, by accidentally slashing the first
		// chunk.
		assert_eq!(ledger.slash(18, 1, 0), 18);
	})
}

#[test]
fn proportional_ledger_slash_works() {
	ExtBuilder::default().build_and_execute(|| {
		let c = |era, value| UnlockChunk::<Balance> { era, value };

		// Given bonded ledger
		let mut ledger = Staking::ledger(StakingAccount::Stash(11)).unwrap();
		assert_eq!(BondingDuration::get(), 3);

		assert_eq!(ledger.total, 1000);

		// When we slash a ledger with no unlocking chunks
		assert_eq!(ledger.slash(5, 1, 0), 5);

		// Then
		assert_eq!(ledger.total, 995);
		assert_eq!(ledger.active, 995);
		assert_eq!(LedgerSlashPerEra::get().0, 995);
		assert_eq!(LedgerSlashPerEra::get().1, Default::default());

		// When we slash a ledger with no unlocking chunks and the slash amount is greater then the
		// total
		assert_eq!(ledger.slash(2000, 1, 0), 995);
		// Then
		assert_eq!(ledger.total, 0);
		assert_eq!(ledger.active, 0);
		assert_eq!(LedgerSlashPerEra::get().0, 0);
		assert_eq!(LedgerSlashPerEra::get().1, Default::default());

		// Given
		ledger.unlocking = bounded_vec![c(4, 10), c(5, 10)];
		ledger.total = 2 * 10;
		ledger.active = 0;
		// When all the chunks overlap with the slash eras
		assert_eq!(ledger.slash(20, 0, 0), 20);
		// Then
		assert_eq!(ledger.unlocking, vec![]);
		assert_eq!(ledger.total, 0);
		assert_eq!(LedgerSlashPerEra::get().0, 0);
		assert_eq!(LedgerSlashPerEra::get().1, BTreeMap::from([(4, 0), (5, 0)]));

		// Given
		ledger.unlocking = bounded_vec![c(4, 100), c(5, 100), c(6, 100), c(7, 100)];
		ledger.total = 4 * 100;
		ledger.active = 0;
		// When the first 2 chunks don't overlap with the affected range of unlock eras.
		assert_eq!(ledger.slash(140, 0, 3), 140);
		// Then
		assert_eq!(ledger.unlocking, vec![c(4, 100), c(5, 100), c(6, 30), c(7, 30)]);
		assert_eq!(ledger.total, 4 * 100 - 140);
		assert_eq!(LedgerSlashPerEra::get().0, 0);
		assert_eq!(LedgerSlashPerEra::get().1, BTreeMap::from([(6, 30), (7, 30)]));

		// Given
		ledger.unlocking = bounded_vec![c(4, 100), c(5, 100), c(6, 100), c(7, 100)];
		ledger.total = 4 * 100;
		ledger.active = 0;
		// When the first 2 chunks don't overlap with the affected range of unlock eras.
		assert_eq!(ledger.slash(15, 0, 3), 15);
		// Then
		assert_eq!(ledger.unlocking, vec![c(4, 100), c(5, 100), c(6, 100 - 8), c(7, 100 - 7)]);
		assert_eq!(ledger.total, 4 * 100 - 15);
		assert_eq!(LedgerSlashPerEra::get().0, 0);
		assert_eq!(LedgerSlashPerEra::get().1, BTreeMap::from([(6, 92), (7, 93)]));

		// Given
		ledger.unlocking = bounded_vec![c(4, 40), c(5, 100), c(6, 10), c(7, 250)];
		ledger.active = 500;
		// 900
		ledger.total = 40 + 10 + 100 + 250 + 500;
		// When we have a partial slash that touches all chunks
		assert_eq!(ledger.slash(900 / 2, 0, 0), 450);
		// Then
		assert_eq!(ledger.active, 500 / 2);
		assert_eq!(
			ledger.unlocking,
			vec![c(4, 40 / 2), c(5, 100 / 2), c(6, 10 / 2), c(7, 250 / 2)]
		);
		assert_eq!(ledger.total, 900 / 2);
		assert_eq!(LedgerSlashPerEra::get().0, 500 / 2);
		assert_eq!(
			LedgerSlashPerEra::get().1,
			BTreeMap::from([(4, 40 / 2), (5, 100 / 2), (6, 10 / 2), (7, 250 / 2)])
		);

		// slash 1/4th with not chunk.
		ledger.unlocking = bounded_vec![];
		ledger.active = 500;
		ledger.total = 500;
		// When we have a partial slash that touches all chunks
		assert_eq!(ledger.slash(500 / 4, 0, 0), 500 / 4);
		// Then
		assert_eq!(ledger.active, 3 * 500 / 4);
		assert_eq!(ledger.unlocking, vec![]);
		assert_eq!(ledger.total, ledger.active);
		assert_eq!(LedgerSlashPerEra::get().0, 3 * 500 / 4);
		assert_eq!(LedgerSlashPerEra::get().1, Default::default());

		// Given we have the same as above,
		ledger.unlocking = bounded_vec![c(4, 40), c(5, 100), c(6, 10), c(7, 250)];
		ledger.active = 500;
		ledger.total = 40 + 10 + 100 + 250 + 500; // 900
		assert_eq!(ledger.total, 900);
		// When we have a higher min balance
		assert_eq!(
			ledger.slash(
				900 / 2,
				25, /* min balance - chunks with era 0 & 2 will be slashed to <=25, causing it
				     * to get swept */
				0
			),
			450
		);
		assert_eq!(ledger.active, 500 / 2);
		// the last chunk was not slashed 50% like all the rest, because some other earlier chunks
		// got dusted.
		assert_eq!(ledger.unlocking, vec![c(5, 100 / 2), c(7, 150)]);
		assert_eq!(ledger.total, 900 / 2);
		assert_eq!(LedgerSlashPerEra::get().0, 500 / 2);
		assert_eq!(
			LedgerSlashPerEra::get().1,
			BTreeMap::from([(4, 0), (5, 100 / 2), (6, 0), (7, 150)])
		);

		// Given
		// slash order --------------------NA--------2----------0----------1----
		ledger.unlocking = bounded_vec![c(4, 40), c(5, 100), c(6, 10), c(7, 250)];
		ledger.active = 500;
		ledger.total = 40 + 10 + 100 + 250 + 500; // 900
		assert_eq!(
			ledger.slash(
				500 + 10 + 250 + 100 / 2, // active + era 6 + era 7 + era 5 / 2
				0,
				3 /* slash era 6 first, so the affected parts are era 6, era 7 and
				   * ledge.active. This will cause the affected to go to zero, and then we will
				   * start slashing older chunks */
			),
			500 + 250 + 10 + 100 / 2
		);
		// Then
		assert_eq!(ledger.active, 0);
		assert_eq!(ledger.unlocking, vec![c(4, 40), c(5, 100 / 2)]);
		assert_eq!(ledger.total, 90);
		assert_eq!(LedgerSlashPerEra::get().0, 0);
		assert_eq!(LedgerSlashPerEra::get().1, BTreeMap::from([(5, 100 / 2), (6, 0), (7, 0)]));

		// Given
		// iteration order------------------NA---------2----------0----------1----
		ledger.unlocking = bounded_vec![c(4, 100), c(5, 100), c(6, 100), c(7, 100)];
		ledger.active = 100;
		ledger.total = 5 * 100;
		// When
		assert_eq!(
			ledger.slash(
				351, // active + era 6 + era 7 + era 5 / 2 + 1
				50,  // min balance - everything slashed below 50 will get dusted
				3    /* slash era 3+3 first, so the affected parts are era 6, era 7 and
				      * ledge.active. This will cause the affected to go to zero, and then we
				      * will start slashing older chunks */
			),
			400
		);
		// Then
		assert_eq!(ledger.active, 0);
		assert_eq!(ledger.unlocking, vec![c(4, 100)]);
		assert_eq!(ledger.total, 100);
		assert_eq!(LedgerSlashPerEra::get().0, 0);
		assert_eq!(LedgerSlashPerEra::get().1, BTreeMap::from([(5, 0), (6, 0), (7, 0)]));

		// Tests for saturating arithmetic

		// Given
		let slash = u64::MAX as Balance * 2;
		// The value of the other parts of ledger that will get slashed
		let value = slash - (10 * 4);

		ledger.active = 10;
		ledger.unlocking = bounded_vec![c(4, 10), c(5, 10), c(6, 10), c(7, value)];
		ledger.total = value + 40;
		// When
		let slash_amount = ledger.slash(slash, 0, 0);
		assert_eq_error_rate!(slash_amount, slash, 5);
		// Then
		assert_eq!(ledger.active, 0); // slash of 9
		assert_eq!(ledger.unlocking, vec![]);
		assert_eq!(ledger.total, 0);
		assert_eq!(LedgerSlashPerEra::get().0, 0);
		assert_eq!(LedgerSlashPerEra::get().1, BTreeMap::from([(4, 0), (5, 0), (6, 0), (7, 0)]));

		// Given
		use sp_runtime::PerThing as _;
		let slash = u64::MAX as Balance * 2;
		let value = u64::MAX as Balance * 2;
		let unit = 100;
		// slash * value that will saturate
		assert!(slash.checked_mul(value).is_none());
		// but slash * unit won't.
		assert!(slash.checked_mul(unit).is_some());
		ledger.unlocking = bounded_vec![c(4, unit), c(5, value), c(6, unit), c(7, unit)];
		//--------------------------------------note value^^^
		ledger.active = unit;
		ledger.total = unit * 4 + value;
		// When
		assert_eq!(ledger.slash(slash, 0, 0), slash);
		// Then
		// The amount slashed out of `unit`
		let affected_balance = value + unit * 4;
		let ratio = Perquintill::from_rational_with_rounding(slash, affected_balance, Rounding::Up)
			.unwrap();
		// `unit` after the slash is applied
		let unit_slashed = {
			let unit_slash = ratio.mul_ceil(unit);
			unit - unit_slash
		};
		let value_slashed = {
			let value_slash = ratio.mul_ceil(value);
			value - value_slash
		};
		assert_eq!(ledger.active, unit_slashed);
		assert_eq!(ledger.unlocking, vec![c(5, value_slashed), c(7, 32)]);
		assert_eq!(ledger.total, value_slashed + 32);
		assert_eq!(LedgerSlashPerEra::get().0, 0);
		assert_eq!(
			LedgerSlashPerEra::get().1,
			BTreeMap::from([(4, 0), (5, value_slashed), (6, 0), (7, 32)])
		);
	})
}

#[test]
fn reducing_max_unlocking_chunks_abrupt() {
	// Concern is on validators only
	// By Default 11, 10 are stash and ctlr and 21,20
	ExtBuilder::default().build_and_execute(|| {
		// given a staker at era=10 and MaxUnlockChunks set to 2
		MaxUnlockingChunks::set(2);
		start_active_era(10);
		assert_ok!(Staking::bond(RuntimeOrigin::signed(3), 300, RewardDestination::Staked));
		assert!(matches!(Staking::ledger(3.into()), Ok(_)));

		// when staker unbonds
		assert_ok!(Staking::unbond(RuntimeOrigin::signed(3), 20));

		// then an unlocking chunk is added at `current_era + bonding_duration`
		// => 10 + 3 = 13
		let expected_unlocking: BoundedVec<UnlockChunk<Balance>, MaxUnlockingChunks> =
			bounded_vec![UnlockChunk { value: 20 as Balance, era: 13 as EraIndex }];
		assert!(matches!(Staking::ledger(3.into()),
			Ok(StakingLedger {
				unlocking,
				..
			}) if unlocking==expected_unlocking));

		// when staker unbonds at next era
		start_active_era(11);
		assert_ok!(Staking::unbond(RuntimeOrigin::signed(3), 50));
		// then another unlock chunk is added
		let expected_unlocking: BoundedVec<UnlockChunk<Balance>, MaxUnlockingChunks> =
			bounded_vec![UnlockChunk { value: 20, era: 13 }, UnlockChunk { value: 50, era: 14 }];
		assert!(matches!(Staking::ledger(3.into()),
			Ok(StakingLedger {
				unlocking,
				..
			}) if unlocking==expected_unlocking));

		// when staker unbonds further
		start_active_era(12);
		// then further unbonding not possible
		assert_noop!(Staking::unbond(RuntimeOrigin::signed(3), 20), Error::<Test>::NoMoreChunks);

		// when max unlocking chunks is reduced abruptly to a low value
		MaxUnlockingChunks::set(1);
		// then unbond, rebond ops are blocked with ledger in corrupt state
		assert_noop!(Staking::unbond(RuntimeOrigin::signed(3), 20), Error::<Test>::NotController);
		assert_noop!(Staking::rebond(RuntimeOrigin::signed(3), 100), Error::<Test>::NotController);

		// reset the ledger corruption
		MaxUnlockingChunks::set(2);
	})
}

#[test]
fn cannot_set_unsupported_validator_count() {
	ExtBuilder::default().build_and_execute(|| {
		MaxWinners::set(50);
		// set validator count works
		assert_ok!(Staking::set_validator_count(RuntimeOrigin::root(), 30));
		assert_ok!(Staking::set_validator_count(RuntimeOrigin::root(), 50));
		// setting validator count above 100 does not work
		assert_noop!(
			Staking::set_validator_count(RuntimeOrigin::root(), 51),
			Error::<Test>::TooManyValidators,
		);
	})
}

#[test]
fn increase_validator_count_errors() {
	ExtBuilder::default().build_and_execute(|| {
		MaxWinners::set(50);
		assert_ok!(Staking::set_validator_count(RuntimeOrigin::root(), 40));

		// increase works
		assert_ok!(Staking::increase_validator_count(RuntimeOrigin::root(), 6));
		assert_eq!(ValidatorCount::<Test>::get(), 46);

		// errors
		assert_noop!(
			Staking::increase_validator_count(RuntimeOrigin::root(), 5),
			Error::<Test>::TooManyValidators,
		);
	})
}

#[test]
fn scale_validator_count_errors() {
	ExtBuilder::default().build_and_execute(|| {
		MaxWinners::set(50);
		assert_ok!(Staking::set_validator_count(RuntimeOrigin::root(), 20));

		// scale value works
		assert_ok!(Staking::scale_validator_count(
			RuntimeOrigin::root(),
			Percent::from_percent(200)
		));
		assert_eq!(ValidatorCount::<Test>::get(), 40);

		// errors
		assert_noop!(
			Staking::scale_validator_count(RuntimeOrigin::root(), Percent::from_percent(126)),
			Error::<Test>::TooManyValidators,
		);
	})
}

#[test]
fn set_min_commission_works_with_admin_origin() {
	ExtBuilder::default().build_and_execute(|| {
		// no minimum commission set initially
		assert_eq!(MinCommission::<Test>::get(), Zero::zero());

		// root can set min commission
		assert_ok!(Staking::set_min_commission(RuntimeOrigin::root(), Perbill::from_percent(10)));

		assert_eq!(MinCommission::<Test>::get(), Perbill::from_percent(10));

		// Non privileged origin can not set min_commission
		assert_noop!(
			Staking::set_min_commission(RuntimeOrigin::signed(2), Perbill::from_percent(15)),
			BadOrigin
		);

		// Admin Origin can set min commission
		assert_ok!(Staking::set_min_commission(
			RuntimeOrigin::signed(1),
			Perbill::from_percent(15),
		));

		// setting commission below min_commission fails
		assert_noop!(
			Staking::validate(
				RuntimeOrigin::signed(11),
				ValidatorPrefs { commission: Perbill::from_percent(14), blocked: false }
			),
			Error::<Test>::CommissionTooLow
		);

		// setting commission >= min_commission works
		assert_ok!(Staking::validate(
			RuntimeOrigin::signed(11),
			ValidatorPrefs { commission: Perbill::from_percent(15), blocked: false }
		));
	})
}

#[test]
fn can_page_exposure() {
	let mut others: Vec<IndividualExposure<AccountId, Balance>> = vec![];
	let mut total_stake: Balance = 0;
	// 19 nominators
	for i in 1..20 {
		let individual_stake: Balance = 100 * i as Balance;
		others.push(IndividualExposure { who: i, value: individual_stake });
		total_stake += individual_stake;
	}
	let own_stake: Balance = 500;
	total_stake += own_stake;
	assert_eq!(total_stake, 19_500);
	// build full exposure set
	let exposure: Exposure<AccountId, Balance> =
		Exposure { total: total_stake, own: own_stake, others };

	// when
	let (exposure_metadata, exposure_page): (
		PagedExposureMetadata<Balance>,
		Vec<ExposurePage<AccountId, Balance>>,
	) = exposure.clone().into_pages(3);

	// then
	// 7 pages of nominators.
	assert_eq!(exposure_page.len(), 7);
	assert_eq!(exposure_metadata.page_count, 7);
	// first page stake = 100 + 200 + 300
	assert!(matches!(exposure_page[0], ExposurePage { page_total: 600, .. }));
	// second page stake = 0 + 400 + 500 + 600
	assert!(matches!(exposure_page[1], ExposurePage { page_total: 1500, .. }));
	// verify overview has the total
	assert_eq!(exposure_metadata.total, 19_500);
	// verify total stake is same as in the original exposure.
	assert_eq!(
		exposure_page.iter().map(|a| a.page_total).reduce(|a, b| a + b).unwrap(),
		19_500 - exposure_metadata.own
	);
	// verify own stake is correct
	assert_eq!(exposure_metadata.own, 500);
	// verify number of nominators are same as in the original exposure.
	assert_eq!(exposure_page.iter().map(|a| a.others.len()).reduce(|a, b| a + b).unwrap(), 19);
	assert_eq!(exposure_metadata.nominator_count, 19);
}

#[test]
fn should_retain_era_info_only_upto_history_depth() {
	ExtBuilder::default().build_and_execute(|| {
		// remove existing exposure
		Pallet::<Test>::clear_era_information(0);
		let validator_stash = 10;

		for era in 0..4 {
			ClaimedRewards::<Test>::insert(era, &validator_stash, vec![0, 1, 2]);
			for page in 0..3 {
				ErasStakersPaged::<Test>::insert(
					(era, &validator_stash, page),
					ExposurePage { page_total: 100, others: vec![] },
				);
			}
		}

		for i in 0..4 {
			// Count of entries remaining in ClaimedRewards = total - cleared_count
			assert_eq!(ClaimedRewards::<Test>::iter().count(), (4 - i));
			// 1 claimed_rewards entry for each era
			assert_eq!(ClaimedRewards::<Test>::iter_prefix(i as EraIndex).count(), 1);
			// 3 entries (pages) for each era
			assert_eq!(ErasStakersPaged::<Test>::iter_prefix((i as EraIndex,)).count(), 3);

			// when clear era info
			Pallet::<Test>::clear_era_information(i as EraIndex);

			// then all era entries are cleared
			assert_eq!(ClaimedRewards::<Test>::iter_prefix(i as EraIndex).count(), 0);
			assert_eq!(ErasStakersPaged::<Test>::iter_prefix((i as EraIndex,)).count(), 0);
		}
	});
}

#[test]
fn test_legacy_claimed_rewards_is_checked_at_reward_payout() {
	ExtBuilder::default().has_stakers(false).build_and_execute(|| {
		// Create a validator:
		bond_validator(11, 1000);

		// reward validator for next 2 eras
		mock::start_active_era(1);
		Pallet::<Test>::reward_by_ids(vec![(11, 1)]);
		mock::start_active_era(2);
		Pallet::<Test>::reward_by_ids(vec![(11, 1)]);
		mock::start_active_era(3);

		//verify rewards are not claimed
		assert_eq!(
			EraInfo::<Test>::is_rewards_claimed_with_legacy_fallback(
				1,
				Staking::ledger(11.into()).as_ref().unwrap(),
				&11,
				0
			),
			false
		);
		assert_eq!(
			EraInfo::<Test>::is_rewards_claimed_with_legacy_fallback(
				2,
				Staking::ledger(11.into()).as_ref().unwrap(),
				&11,
				0
			),
			false
		);

		// assume reward claim for era 1 was stored in legacy storage
		Ledger::<Test>::insert(
			11,
			StakingLedgerInspect {
				stash: 11,
				total: 1000,
				active: 1000,
				unlocking: Default::default(),
				legacy_claimed_rewards: bounded_vec![1],
			},
		);

		// verify rewards for era 1 cannot be claimed
		assert_noop!(
			Staking::payout_stakers_by_page(RuntimeOrigin::signed(1337), 11, 1, 0),
			Error::<Test>::AlreadyClaimed
				.with_weight(<Test as Config>::WeightInfo::payout_stakers_alive_staked(0)),
		);
		assert_eq!(
			EraInfo::<Test>::is_rewards_claimed_with_legacy_fallback(
				1,
				Staking::ledger(11.into()).as_ref().unwrap(),
				&11,
				0
			),
			true
		);

		// verify rewards for era 2 can be claimed
		assert_ok!(Staking::payout_stakers_by_page(RuntimeOrigin::signed(1337), 11, 2, 0));
		assert_eq!(
			EraInfo::<Test>::is_rewards_claimed_with_legacy_fallback(
				2,
				Staking::ledger(11.into()).as_ref().unwrap(),
				&11,
				0
			),
			true
		);
		// but the new claimed rewards for era 2 is not stored in legacy storage
		assert_eq!(
			Ledger::<Test>::get(11).unwrap(),
			StakingLedgerInspect {
				stash: 11,
				total: 1000,
				active: 1000,
				unlocking: Default::default(),
				legacy_claimed_rewards: bounded_vec![1],
			},
		);
		// instead it is kept in `ClaimedRewards`
		assert_eq!(ClaimedRewards::<Test>::get(2, 11), vec![0]);
	});
}

#[test]
fn test_validator_exposure_is_backward_compatible_with_non_paged_rewards_payout() {
	ExtBuilder::default().has_stakers(false).build_and_execute(|| {
		// case 1: exposure exist in clipped.
		// set page cap to 10
		MaxExposurePageSize::set(10);
		bond_validator(11, 1000);
		let mut expected_individual_exposures: Vec<IndividualExposure<AccountId, Balance>> = vec![];
		let mut total_exposure: Balance = 0;
		// 1st exposure page
		for i in 0..10 {
			let who = 1000 + i;
			let value = 1000 + i as Balance;
			bond_nominator(who, value, vec![11]);
			expected_individual_exposures.push(IndividualExposure { who, value });
			total_exposure += value;
		}

		for i in 10..15 {
			let who = 1000 + i;
			let value = 1000 + i as Balance;
			bond_nominator(who, value, vec![11]);
			expected_individual_exposures.push(IndividualExposure { who, value });
			total_exposure += value;
		}

		mock::start_active_era(1);
		// reward validator for current era
		Pallet::<Test>::reward_by_ids(vec![(11, 1)]);

		// start new era
		mock::start_active_era(2);
		// verify exposure for era 1 is stored in paged storage, that each exposure is stored in
		// one and only one page, and no exposure is repeated.
		let actual_exposure_page_0 = ErasStakersPaged::<Test>::get((1, 11, 0)).unwrap();
		let actual_exposure_page_1 = ErasStakersPaged::<Test>::get((1, 11, 1)).unwrap();
		expected_individual_exposures.iter().for_each(|exposure| {
			assert!(
				actual_exposure_page_0.others.contains(exposure) ||
					actual_exposure_page_1.others.contains(exposure)
			);
		});
		assert_eq!(
			expected_individual_exposures.len(),
			actual_exposure_page_0.others.len() + actual_exposure_page_1.others.len()
		);
		// verify `EraInfo` returns page from paged storage
		assert_eq!(
			EraInfo::<Test>::get_paged_exposure(1, &11, 0).unwrap().others(),
			&actual_exposure_page_0.others
		);
		assert_eq!(
			EraInfo::<Test>::get_paged_exposure(1, &11, 1).unwrap().others(),
			&actual_exposure_page_1.others
		);
		assert_eq!(EraInfo::<Test>::get_page_count(1, &11), 2);

		// validator is exposed
		assert!(<Staking as sp_staking::StakingInterface>::is_exposed_in_era(&11, &1));
		// nominators are exposed
		for i in 10..15 {
			let who: AccountId = 1000 + i;
			assert!(<Staking as sp_staking::StakingInterface>::is_exposed_in_era(&who, &1));
		}

		// case 2: exposure exist in ErasStakers and ErasStakersClipped (legacy).
		// delete paged storage and add exposure to clipped storage
		<ErasStakersPaged<Test>>::remove((1, 11, 0));
		<ErasStakersPaged<Test>>::remove((1, 11, 1));
		<ErasStakersOverview<Test>>::remove(1, 11);

		<ErasStakers<Test>>::insert(
			1,
			11,
			Exposure {
				total: total_exposure,
				own: 1000,
				others: expected_individual_exposures.clone(),
			},
		);
		let mut clipped_exposure = expected_individual_exposures.clone();
		clipped_exposure.sort_by(|a, b| b.who.cmp(&a.who));
		clipped_exposure.truncate(10);
		<ErasStakersClipped<Test>>::insert(
			1,
			11,
			Exposure { total: total_exposure, own: 1000, others: clipped_exposure.clone() },
		);

		// verify `EraInfo` returns exposure from clipped storage
		let actual_exposure_paged = EraInfo::<Test>::get_paged_exposure(1, &11, 0).unwrap();
		assert_eq!(actual_exposure_paged.others(), &clipped_exposure);
		assert_eq!(actual_exposure_paged.own(), 1000);
		assert_eq!(actual_exposure_paged.exposure_metadata.page_count, 1);

		let actual_exposure_full = EraInfo::<Test>::get_full_exposure(1, &11);
		assert_eq!(actual_exposure_full.others, expected_individual_exposures);
		assert_eq!(actual_exposure_full.own, 1000);
		assert_eq!(actual_exposure_full.total, total_exposure);

		// validator is exposed
		assert!(<Staking as sp_staking::StakingInterface>::is_exposed_in_era(&11, &1));
		// nominators are exposed
		for i in 10..15 {
			let who: AccountId = 1000 + i;
			assert!(<Staking as sp_staking::StakingInterface>::is_exposed_in_era(&who, &1));
		}

		// for pages other than 0, clipped storage returns empty exposure
		assert_eq!(EraInfo::<Test>::get_paged_exposure(1, &11, 1), None);
		// page size is 1 for clipped storage
		assert_eq!(EraInfo::<Test>::get_page_count(1, &11), 1);

		// payout for page 0 works
		assert_ok!(Staking::payout_stakers_by_page(RuntimeOrigin::signed(1337), 11, 0, 0));
		// payout for page 1 fails
		assert_noop!(
			Staking::payout_stakers_by_page(RuntimeOrigin::signed(1337), 11, 0, 1),
			Error::<Test>::InvalidPage
				.with_weight(<Test as Config>::WeightInfo::payout_stakers_alive_staked(0))
		);
	});
}

mod staking_interface {
	use frame_support::storage::with_storage_layer;
	use sp_staking::StakingInterface;

	use super::*;

	#[test]
	fn force_unstake_with_slash_works() {
		ExtBuilder::default().build_and_execute(|| {
			// without slash
			let _ = with_storage_layer::<(), _, _>(|| {
				// bond an account, can unstake
				assert_eq!(Staking::bonded(&11), Some(11));
				assert_ok!(<Staking as StakingInterface>::force_unstake(11));
				Err(DispatchError::from("revert"))
			});

			// bond again and add a slash, still can unstake.
			assert_eq!(Staking::bonded(&11), Some(11));
			add_slash(&11);
			assert_ok!(<Staking as StakingInterface>::force_unstake(11));
		});
	}

	#[test]
	fn do_withdraw_unbonded_with_wrong_slash_spans_works_as_expected() {
		ExtBuilder::default().build_and_execute(|| {
			on_offence_now(
				&[OffenceDetails {
					offender: (11, Staking::eras_stakers(active_era(), &11)),
					reporters: vec![],
				}],
				&[Perbill::from_percent(100)],
			);

			assert_eq!(Staking::bonded(&11), Some(11));

			assert_noop!(
				Staking::withdraw_unbonded(RuntimeOrigin::signed(11), 0),
				Error::<Test>::IncorrectSlashingSpans
			);

			let num_slashing_spans = Staking::slashing_spans(&11).map_or(0, |s| s.iter().count());
			assert_ok!(Staking::withdraw_unbonded(
				RuntimeOrigin::signed(11),
				num_slashing_spans as u32
			));
		});
	}

	#[test]
	fn status() {
		ExtBuilder::default().build_and_execute(|| {
			// stash of a validator is identified as a validator
			assert_eq!(Staking::status(&11).unwrap(), StakerStatus::Validator);
			// .. but not the controller.
			assert!(Staking::status(&10).is_err());

			// stash of nominator is identified as a nominator
			assert_eq!(Staking::status(&101).unwrap(), StakerStatus::Nominator(vec![11, 21]));
			// .. but not the controller.
			assert!(Staking::status(&100).is_err());

			// stash of chilled is identified as a chilled
			assert_eq!(Staking::status(&41).unwrap(), StakerStatus::Idle);
			// .. but not the controller.
			assert!(Staking::status(&40).is_err());

			// random other account.
			assert!(Staking::status(&42).is_err());
		})
	}
}

mod ledger {
	use super::*;

	#[test]
	fn paired_account_works() {
		ExtBuilder::default().build_and_execute(|| {
			assert_ok!(Staking::bond(
				RuntimeOrigin::signed(10),
				100,
				RewardDestination::Account(10)
			));

			assert_eq!(<Bonded<Test>>::get(&10), Some(10));
			assert_eq!(
				StakingLedger::<Test>::paired_account(StakingAccount::Controller(10)),
				Some(10)
			);
			assert_eq!(StakingLedger::<Test>::paired_account(StakingAccount::Stash(10)), Some(10));

			assert_eq!(<Bonded<Test>>::get(&42), None);
			assert_eq!(StakingLedger::<Test>::paired_account(StakingAccount::Controller(42)), None);
			assert_eq!(StakingLedger::<Test>::paired_account(StakingAccount::Stash(42)), None);

			// bond manually stash with different controller. This is deprecated but the migration
			// has not been complete yet (controller: 100, stash: 200)
			assert_ok!(bond_controller_stash(100, 200));
			assert_eq!(<Bonded<Test>>::get(&200), Some(100));
			assert_eq!(
				StakingLedger::<Test>::paired_account(StakingAccount::Controller(100)),
				Some(200)
			);
			assert_eq!(
				StakingLedger::<Test>::paired_account(StakingAccount::Stash(200)),
				Some(100)
			);
		})
	}

	#[test]
	fn get_ledger_works() {
		ExtBuilder::default().build_and_execute(|| {
			// stash does not exist
			assert!(StakingLedger::<Test>::get(StakingAccount::Stash(42)).is_err());

			// bonded and paired
			assert_eq!(<Bonded<Test>>::get(&11), Some(11));

			match StakingLedger::<Test>::get(StakingAccount::Stash(11)) {
				Ok(ledger) => {
					assert_eq!(ledger.controller(), Some(11));
					assert_eq!(ledger.stash, 11);
				},
				Err(_) => panic!("staking ledger must exist"),
			};

			// bond manually stash with different controller. This is deprecated but the migration
			// has not been complete yet (controller: 100, stash: 200)
			assert_ok!(bond_controller_stash(100, 200));
			assert_eq!(<Bonded<Test>>::get(&200), Some(100));

			match StakingLedger::<Test>::get(StakingAccount::Stash(200)) {
				Ok(ledger) => {
					assert_eq!(ledger.controller(), Some(100));
					assert_eq!(ledger.stash, 200);
				},
				Err(_) => panic!("staking ledger must exist"),
			};

			match StakingLedger::<Test>::get(StakingAccount::Controller(100)) {
				Ok(ledger) => {
					assert_eq!(ledger.controller(), Some(100));
					assert_eq!(ledger.stash, 200);
				},
				Err(_) => panic!("staking ledger must exist"),
			};
		})
	}

	#[test]
	fn bond_works() {
		ExtBuilder::default().build_and_execute(|| {
			assert!(!StakingLedger::<Test>::is_bonded(StakingAccount::Stash(42)));
			assert!(<Bonded<Test>>::get(&42).is_none());

			let mut ledger: StakingLedger<Test> = StakingLedger::default_from(42);
			let reward_dest = RewardDestination::Account(10);

			assert_ok!(ledger.clone().bond(reward_dest));
			assert!(StakingLedger::<Test>::is_bonded(StakingAccount::Stash(42)));
			assert!(<Bonded<Test>>::get(&42).is_some());
			assert_eq!(<Payee<Test>>::get(&42), reward_dest);

			// cannot bond again.
			assert!(ledger.clone().bond(reward_dest).is_err());

			// once bonded, update works as expected.
			ledger.legacy_claimed_rewards = bounded_vec![1];
			assert_ok!(ledger.update());
		})
	}

	#[test]
	fn is_bonded_works() {
		ExtBuilder::default().build_and_execute(|| {
			assert!(!StakingLedger::<Test>::is_bonded(StakingAccount::Stash(42)));
			assert!(!StakingLedger::<Test>::is_bonded(StakingAccount::Controller(42)));

			// adds entry to Bonded without Ledger pair (should not happen).
			<Bonded<Test>>::insert(42, 42);
			assert!(!StakingLedger::<Test>::is_bonded(StakingAccount::Controller(42)));

			assert_eq!(<Bonded<Test>>::get(&11), Some(11));
			assert!(StakingLedger::<Test>::is_bonded(StakingAccount::Stash(11)));
			assert!(StakingLedger::<Test>::is_bonded(StakingAccount::Controller(11)));

			<Bonded<Test>>::remove(42); // ensures try-state checks pass.
		})
	}

	#[test]
	#[allow(deprecated)]
	fn set_payee_errors_on_controller_destination() {
		ExtBuilder::default().build_and_execute(|| {
			Payee::<Test>::insert(11, RewardDestination::Staked);
			assert_noop!(
				Staking::set_payee(RuntimeOrigin::signed(11), RewardDestination::Controller),
				Error::<Test>::ControllerDeprecated
			);
			assert_eq!(Payee::<Test>::get(&11), RewardDestination::Staked);
		})
	}

	#[test]
	#[allow(deprecated)]
	fn update_payee_migration_works() {
		ExtBuilder::default().build_and_execute(|| {
			// migrate a `Controller` variant to `Account` variant.
			Payee::<Test>::insert(11, RewardDestination::Controller);
			assert_eq!(Payee::<Test>::get(&11), RewardDestination::Controller);
			assert_ok!(Staking::update_payee(RuntimeOrigin::signed(11), 11));
			assert_eq!(Payee::<Test>::get(&11), RewardDestination::Account(11));

			// Do not migrate a variant if not `Controller`.
			Payee::<Test>::insert(21, RewardDestination::Stash);
			assert_eq!(Payee::<Test>::get(&21), RewardDestination::Stash);
			assert_noop!(
				Staking::update_payee(RuntimeOrigin::signed(11), 21),
				Error::<Test>::NotController
			);
			assert_eq!(Payee::<Test>::get(&21), RewardDestination::Stash);
		})
	}
<<<<<<< HEAD
}

mod stake_tracker {
	use super::*;
	use frame_election_provider_support::ScoreProvider;
	use pallet_bags_list::Event as BagsEvent;
	use sp_staking::{StakingAccount::*, StakingInterface};

	// keep tests clean;
	type A = AccountId;

	#[test]
	fn add_remove_nomination_works() {
		// Test case: a new nomination affects the stake behind the target in the target list and
		// the sorting of the target list is also updated. Chilling the nomination will update the
		// target list scores and rebag back to the original state.
		// Call paths covered:
		// * Call::validate()
		// * Call::nominate()
		// * Call::chill()
		ExtBuilder::default().has_stakers(false).nominate(false).build_and_execute(|| {
			// add validator 12.
			let _ = Balances::deposit_creating(&12, 150);
			assert_ok!(Staking::bond(
				RuntimeOrigin::signed(12),
				150,
				RewardDestination::Account(12),
			));
			assert_ok!(Staking::validate(RuntimeOrigin::signed(12), Default::default()));

			// 12 is a validator and has 150 self-vote.
			assert_eq!(<Staking as StakingInterface>::status(&12), Ok(StakerStatus::Validator));
			assert_eq!(<TargetBagsList as SortedListProvider<AccountId>>::get_score(&12), Ok(150));

			// add validator 11.
			let _ = Balances::deposit_creating(&11, 100);
			assert_ok!(Staking::bond(
				RuntimeOrigin::signed(11),
				100,
				RewardDestination::Account(11),
			));
			assert_ok!(Staking::validate(RuntimeOrigin::signed(11), Default::default()));

			// 11 is a validator and has 100 self-vote.
			assert_eq!(<Staking as StakingInterface>::status(&11), Ok(StakerStatus::Validator));
			assert_eq!(<TargetBagsList as SortedListProvider<AccountId>>::get_score(&11), Ok(100));

			// the target list is sorted by stake: [(12, 150), (11, 100)]
			assert_eq!(voters_and_targets().1, [(12, 150), (11, 100)]);

			// no rebags in the target list so far.
			assert!(target_bags_events().is_empty());

			// add nominator 1, which nominates 11.
			let _ = Balances::deposit_creating(&1, 300);
			assert_ok!(Staking::bond(RuntimeOrigin::signed(1), 300, RewardDestination::Account(1)));
			assert_ok!(Staking::nominate(RuntimeOrigin::signed(1), vec![11]));

			// 1 is a nominator and nominates 11 with 300 stake.
			assert_eq!(
				<Staking as StakingInterface>::status(&1),
				Ok(StakerStatus::Nominator(vec![11]))
			);
			assert_eq!(<VoterBagsList as SortedListProvider<AccountId>>::get_score(&1), Ok(300));

			// 11 has self-stake and nominated stake from 1, so total score is 400.
			assert_ok!(stake_tracker_sanity_tests());

			// rebag in the target list happened as expected.
			assert_eq!(
				target_bags_events(),
				[
					BagsEvent::Rebagged { who: 11, from: 100, to: 400 },
					BagsEvent::ScoreUpdated { who: 11, new_score: 400 }
				]
			);
			assert_eq!(voters_and_targets().1, [(11, 400), (12, 150)]);

			System::reset_events();

			// chill nominator 1.
			assert_ok!(Staking::chill(RuntimeOrigin::signed(1)));

			assert_ok!(stake_tracker_sanity_tests());
			// the target list is sorted by stake, similar to before nomination: [(12, 150), (11,
			// 100)]
			assert_eq!(voters_and_targets().1, [(12, 150), (11, 100)]);
			assert_eq!(
				target_bags_events(),
				[
					BagsEvent::Rebagged { who: 11, from: 400, to: 100 },
					BagsEvent::ScoreUpdated { who: 11, new_score: 100 }
				]
			);

			// since 1 was a nominator and it is chilled, it has been removed from the voter list.
			assert!(!VoterBagsList::contains(&1));
			assert_eq!(Staking::status(&1), Ok(StakerStatus::Idle));

			// killing the stash updates the staker's status.
			assert_ok!(Staking::kill_stash(&1, 0));
			assert!(Staking::status(&1).is_err());
		})
	}

	#[test]
	fn bond_and_unbond_work() {
		// Test case: unbond on validator and nominator affects the target list score
		// accordingly and rebagging may happen.
		// Call paths covered:
		// * Call::validate()
		// * Call::nominate()
		// * Call::bond()
		// * Call::unbond()
		ExtBuilder::default().build_and_execute(|| {
			// bond and nominate with stash 61.
			assert_ok!(Staking::bond(RuntimeOrigin::signed(61), 500, Default::default()));
			assert_ok!(Staking::nominate(RuntimeOrigin::signed(61), vec![31]));

			assert_ok!(stake_tracker_sanity_tests());

			let score_31 = <TargetBagsList as ScoreProvider<A>>::score(&31);
			let self_stake_31 = Staking::ledger(Stash(31)).unwrap().active;
			let self_stake_61 = Staking::ledger(Stash(61)).unwrap().active;

			// new score of 31 is the self stake + 61 stake from nomination.
			assert_eq!(score_31, self_stake_31 + self_stake_61);

			// 61 nominating 31 reflected as a target list score update and rebag.
			assert_eq!(
				target_bags_events(),
				[
					BagsEvent::Rebagged { who: 31, from: 500, to: 1000 },
					BagsEvent::ScoreUpdated { who: 31, new_score: score_31 }
				]
			);
			System::reset_events();

			// now we unbond a portion of the stake of 61.
			assert_ok!(Staking::unbond(RuntimeOrigin::signed(61), 250));
			assert_ok!(stake_tracker_sanity_tests());

			// score of 61 was updated after unbonding.
			assert_eq!(<TargetBagsList as ScoreProvider<A>>::score(&31), score_31 - 250);

			// nominator unbonding was not enough to rebag 31 but score was updated, as expected.
			assert_eq!(
				target_bags_events(),
				[BagsEvent::ScoreUpdated { who: 31, new_score: score_31 - 250 }]
			);
		})
	}

	#[test]
	fn bond_extra_works() {
		// Test case: bonding extra on validator and nominator affects the target list score
		// accordingly and rebagging may happen.
		// Call paths covered:
		// * Call::validate()
		// * Call::nominate()
		// * Call::bond_extra()
		ExtBuilder::default()
			.add_staker(100, 100, 100, StakerStatus::Nominator(vec![31]))
			.build_and_execute(|| {
				// target score of 31 is the sum of own stake and nominations stake.
				let own_stake = Staking::ledger(Stash(31)).unwrap().active;
				let other_stake = Staking::ledger(Stash(100)).unwrap().active;
				assert_eq!(
					<TargetBagsList as SortedListProvider<AccountId>>::get_score(&31),
					Ok(own_stake + other_stake)
				);

				// target list is sorted by score.
				assert_ok!(stake_tracker_sanity_tests());
				assert_eq!(
					voters_and_targets().1,
					[(11, 1500), (21, 1500), (31, own_stake + other_stake)]
				);

				// 100, which nominates 31, bonds 1500 extra.
				assert_ok!(Staking::bond_extra(RuntimeOrigin::signed(100), 1500));
				assert_eq!(Staking::ledger(Stash(100)).unwrap().active, 1600);

				// target score of 31 has increased by 1500, although own stake remained the same.
				assert_eq!(own_stake, Staking::ledger(Stash(31)).unwrap().active);
				assert_eq!(
					<TargetBagsList as SortedListProvider<AccountId>>::get_score(&31),
					Ok(own_stake + other_stake + 1500)
				);

				// target score of 31 is higher than the remaining of the targets, rebagging
				// happened.
				assert_eq!(
					voters_and_targets().1,
					[(31, own_stake + other_stake + 1500), (11, 1500), (21, 1500)]
				);

				assert_eq!(
					target_bags_events(),
					[
						BagsEvent::Rebagged { who: 31, from: 600, to: 10000 },
						BagsEvent::ScoreUpdated {
							who: 31,
							new_score: own_stake + other_stake + 1500
						}
					]
				);
				System::reset_events();

				// and now, validator 21 (nominated by 101) also bonds extra self-stake.
				let own_stake = Staking::ledger(Stash(21)).unwrap().active;
				let other_stake = Staking::ledger(Stash(101)).unwrap().active;

				assert_eq!(
					<TargetBagsList as SortedListProvider<AccountId>>::get_score(&21),
					Ok(own_stake + other_stake) // 1500
				);

				assert_ok!(Staking::bond_extra(RuntimeOrigin::signed(21), 300));

				// updates to 21 target score are as expected.
				assert_eq!(Staking::ledger(Stash(21)).unwrap().active, own_stake + 300);
				assert_eq!(
					<TargetBagsList as SortedListProvider<AccountId>>::get_score(&21),
					Ok(own_stake + other_stake + 300)
				);

				// although 21 increased in target score, there was no rebagging due to the new
				// score not being high enough to move the the next bag, given thresholds (1_000
				// -> 2_000)).
				assert_eq!(voters_and_targets().1, [(31, 2100), (11, 1500), (21, 1800)]);

				assert_eq!(
					target_bags_events(),
					[BagsEvent::ScoreUpdated { who: 21, new_score: own_stake + other_stake + 300 }]
				);
			})
	}

	#[test]
	fn chill_works() {
		// Test case: kicking and chilling nominators and validators affects the target list score
		// and rebagging may happen.
		// Call paths covered:
		// * Call::validate()
		// * Call::nominate()
		// * Call::chill()
		ExtBuilder::default().build_and_execute(|| {
			// bond extra to rebag nominated validator.
			assert_ok!(Staking::bond_extra(RuntimeOrigin::signed(101), 600));
			System::reset_events();

			// 101 nominates both 11 and 21.
			assert_eq!(Staking::status(&101), Ok(StakerStatus::Nominator(vec!(11, 21))));
			// with score
			let nominated_score = Staking::active_stake(&101);
			assert_eq!(nominated_score, Ok(1100));

			let score_11_before = <TargetBagsList as ScoreProvider<A>>::score(&11);
			let score_21_before = <TargetBagsList as ScoreProvider<A>>::score(&21);

			assert_eq!(voters_and_targets().1, [(11, 2100), (21, 2100), (31, 500)]);

			// now chill 101.
			assert_ok!(Staking::chill(RuntimeOrigin::signed(101)));
			assert_eq!(Staking::status(&101), Ok(StakerStatus::Idle));

			// the target scores of 11 and 21 are the previous score - the nominated score of the
			// chilled nominator.
			let score_11_after = <TargetBagsList as ScoreProvider<A>>::score(&11);
			let score_21_after = <TargetBagsList as ScoreProvider<A>>::score(&21);
			assert_eq!(score_11_after, score_11_before - nominated_score.unwrap());
			assert_eq!(score_21_after, score_21_before - nominated_score.unwrap());

			// now the target score of 11 and 21 is only the self-stake.
			assert_eq!(voters_and_targets().1, [(11, 1000), (21, 1000), (31, 500)]);
			assert_eq!(score_11_after, Staking::ledger(Stash(11)).unwrap().active);
			assert_eq!(score_21_after, Staking::ledger(Stash(11)).unwrap().active);

			// and we confirm the rebag happened as expected.
			assert_eq!(
				target_bags_events(),
				[
					BagsEvent::Rebagged { who: 11, from: 10000, to: 1000 },
					BagsEvent::ScoreUpdated { who: 11, new_score: 1000 },
					BagsEvent::Rebagged { who: 21, from: 10000, to: 1000 },
					BagsEvent::ScoreUpdated { who: 21, new_score: 1000 },
				]
			);
			System::reset_events();

			// let's chill a validator now.
			assert_ok!(Staking::chill(RuntimeOrigin::signed(11)));

			// the chilled validator score drops to 0, since it had only self-stake before chill.
			assert_eq!(<TargetBagsList as ScoreProvider<A>>::score(&11), 0);

			// 11 is still part of the targets list although the score is 0, since its status is
			// Idle. However, it has been removed from the nominator sand validators lists.
			assert_eq!(Staking::status(&11), Ok(StakerStatus::Idle));
			assert_eq!(voters_and_targets().1, [(21, 1000), (31, 500), (11, 0)]);
			assert!(!Nominators::<Test>::contains_key(&11));
			assert!(!Validators::<Test>::contains_key(&11));

			// now, let's have 101 re-nominate 21. Note that 101 also nominates 11: even
			// though 11 is chilled at the moment.
			assert_ok!(Staking::nominate(RuntimeOrigin::signed(101), vec![21, 11]));
			assert_eq!(voters_and_targets().1, [(21, 2100), (11, 1100), (31, 500)]);

			// score update and rebag hapened to 21 and 11 (idle) due to nomination of 101.
			assert_eq!(
				target_bags_events(),
				[
					BagsEvent::Rebagged { who: 11, from: 1000, to: 100 },
					BagsEvent::ScoreUpdated { who: 11, new_score: 0 },
					BagsEvent::Rebagged { who: 21, from: 1000, to: 10000 },
					BagsEvent::ScoreUpdated { who: 21, new_score: 2100 },
					BagsEvent::Rebagged { who: 11, from: 100, to: 2000 },
					BagsEvent::ScoreUpdated { who: 11, new_score: 1100 },
				]
			);

			assert_eq!(Staking::status(&21).unwrap(), StakerStatus::Validator);
			assert_eq!(Staking::status(&11).unwrap(), StakerStatus::Idle);
=======

	#[test]
	fn deprecate_controller_batch_works_full_weight() {
		ExtBuilder::default().build_and_execute(|| {
			// Given:

			let start = 1001;
			let mut controllers: Vec<_> = vec![];
			for n in start..(start + MaxControllersInDeprecationBatch::get()).into() {
				let ctlr: u64 = n.into();
				let stash: u64 = (n + 10000).into();

				Ledger::<Test>::insert(
					ctlr,
					StakingLedger {
						controller: None,
						total: (10 + ctlr).into(),
						active: (10 + ctlr).into(),
						..StakingLedger::default_from(stash)
					},
				);
				Bonded::<Test>::insert(stash, ctlr);
				Payee::<Test>::insert(stash, RewardDestination::Staked);

				controllers.push(ctlr);
			}

			// When:

			let bounded_controllers: BoundedVec<
				_,
				<Test as Config>::MaxControllersInDeprecationBatch,
			> = BoundedVec::try_from(controllers).unwrap();

			// Only `AdminOrigin` can sign.
			assert_noop!(
				Staking::deprecate_controller_batch(
					RuntimeOrigin::signed(2),
					bounded_controllers.clone()
				),
				BadOrigin
			);

			let result =
				Staking::deprecate_controller_batch(RuntimeOrigin::root(), bounded_controllers);
			assert_ok!(result);
			assert_eq!(
				result.unwrap().actual_weight.unwrap(),
				<Test as Config>::WeightInfo::deprecate_controller_batch(
					<Test as Config>::MaxControllersInDeprecationBatch::get()
				)
			);

			// Then:

			for n in start..(start + MaxControllersInDeprecationBatch::get()).into() {
				let ctlr: u64 = n.into();
				let stash: u64 = (n + 10000).into();

				// Ledger no longer keyed by controller.
				assert_eq!(Ledger::<Test>::get(ctlr), None);
				// Bonded now maps to the stash.
				assert_eq!(Bonded::<Test>::get(stash), Some(stash));

				// Ledger is now keyed by stash.
				let ledger_updated = Ledger::<Test>::get(stash).unwrap();
				assert_eq!(ledger_updated.stash, stash);

				// Check `active` and `total` values match the original ledger set by controller.
				assert_eq!(ledger_updated.active, (10 + ctlr).into());
				assert_eq!(ledger_updated.total, (10 + ctlr).into());
			}
>>>>>>> 5daef5d0
		})
	}

	#[test]
<<<<<<< HEAD
	fn kick_works() {
		// Test case: kicking a nominator affects the target list score and rebagging may happen.
		// Call paths covered:
		// * Call::validate()
		// * Call::nominate()
		// * Call::kick()
		ExtBuilder::default().build_and_execute(|| {
			// bond extra to rebag nominated validator.
			assert_ok!(Staking::bond_extra(RuntimeOrigin::signed(101), 600));
			System::reset_events();

			// 101 nominates both 11 and 21.
			assert_eq!(Staking::status(&101), Ok(StakerStatus::Nominator(vec!(11, 21))));
			// with score
			let nominated_score = Staking::active_stake(&101).unwrap();
			assert_eq!(nominated_score, 1100);

			let score_11_before = <TargetBagsList as ScoreProvider<A>>::score(&11);
			let score_21_before = <TargetBagsList as ScoreProvider<A>>::score(&21);

			assert_eq!(
				voters_and_targets().1,
				[(11, score_11_before), (21, score_21_before), (31, 500)]
			);

			// kick 101 from nominating 21.
			assert_ok!(Staking::kick(RuntimeOrigin::signed(21), vec![101]));

			// target list was updated as expected, rebagging 21.
			assert_eq!(
				voters_and_targets().1,
				[(11, score_11_before), (21, score_21_before - nominated_score), (31, 500)]
			);

			assert_eq!(
				target_bags_events(),
				[
					BagsEvent::Rebagged { who: 21, from: 10000, to: 1000 },
					BagsEvent::ScoreUpdated { who: 21, new_score: 1000 }
				]
			);

			assert_ok!(stake_tracker_sanity_tests());
		})
	}

	#[test]
	fn rewards_work() {
		// Test case: validator and nominators' rewards are reflected in the target list scores,
		// which also may cause rebaging of the target list.
		// Call paths covered:
		// * Call::validate()
		// * Call::nominate()
		// * Call::stakers_payout()
		ExtBuilder::default().build_and_execute(|| {
			// all payee destinations are Staked.
			let _ = Payee::<Test>::iter()
				.map(|(_, dest)| assert_eq!(dest, RewardDestination::Staked))
				.collect::<Vec<_>>();

			// initial state voters.
			assert_eq!(voters_and_targets().0, [(11, 1000), (21, 1000), (31, 500), (101, 500)]);
			// initial state targets.
			assert_eq!(voters_and_targets().1, [(11, 1500), (21, 1500), (31, 500)]);

			// 101 nominates validator 11 and 21.
			assert_eq!(Staking::status(&101), Ok(StakerStatus::Nominator(vec![11, 21])));
			let stake_101_before = Staking::ledger(Stash(101)).unwrap().active;
			assert_eq!(stake_101_before, 500);

			// add reward points to 11 in era 0.
			Staking::reward_by_ids(vec![(11, 1)]);

			mock::start_active_era(1);

			// payout 11 and nominators.
			assert_ok!(Staking::payout_stakers(RuntimeOrigin::signed(11), 11, current_era() - 1));

			// stake of nominator 101 increased since it was exposed to payout.
			assert!(Staking::ledger(Stash(101)).unwrap().active > stake_101_before);

			// current bags list, nominators and validators state are OK.
			assert_ok!(stake_tracker_sanity_tests());

			// overview of the target list is as expected: 11 and 21 have increased the score after
			// the payout as they were directly and indirectly exposed to the payout.
			assert_eq!(voters_and_targets().1, [(11, 12575), (21, 4520), (31, 500)]);

			// rebag happened for both 11 and 21, which indirectly had its score increased.
			assert_eq!(
				target_bags_events(),
				[
					BagsEvent::Rebagged { who: 11, from: 2000, to: 10000 },
					BagsEvent::ScoreUpdated { who: 11, new_score: 9555 },
					BagsEvent::Rebagged { who: 11, from: 10000, to: u128::MAX },
					BagsEvent::ScoreUpdated { who: 11, new_score: 12575 },
					BagsEvent::Rebagged { who: 21, from: 2000, to: 10000 },
					BagsEvent::ScoreUpdated { who: 21, new_score: 4520 }
				]
			);
=======
	fn deprecate_controller_batch_works_half_weight() {
		ExtBuilder::default().build_and_execute(|| {
			// Given:

			let start = 1001;
			let mut controllers: Vec<_> = vec![];
			for n in start..(start + MaxControllersInDeprecationBatch::get()).into() {
				let ctlr: u64 = n.into();

				// Only half of entries are unique pairs.
				let stash: u64 = if n % 2 == 0 { (n + 10000).into() } else { ctlr };

				Ledger::<Test>::insert(
					ctlr,
					StakingLedger { controller: None, ..StakingLedger::default_from(stash) },
				);
				Bonded::<Test>::insert(stash, ctlr);
				Payee::<Test>::insert(stash, RewardDestination::Staked);

				controllers.push(ctlr);
			}

			// When:
			let bounded_controllers: BoundedVec<
				_,
				<Test as Config>::MaxControllersInDeprecationBatch,
			> = BoundedVec::try_from(controllers.clone()).unwrap();

			let result =
				Staking::deprecate_controller_batch(RuntimeOrigin::root(), bounded_controllers);
			assert_ok!(result);
			assert_eq!(
				result.unwrap().actual_weight.unwrap(),
				<Test as Config>::WeightInfo::deprecate_controller_batch(controllers.len() as u32)
			);

			// Then:

			for n in start..(start + MaxControllersInDeprecationBatch::get()).into() {
				let unique_pair = n % 2 == 0;
				let ctlr: u64 = n.into();
				let stash: u64 = if unique_pair { (n + 10000).into() } else { ctlr };

				// Side effect of migration for unique pair.
				if unique_pair {
					assert_eq!(Ledger::<Test>::get(ctlr), None);
				}
				// Bonded maps to the stash.
				assert_eq!(Bonded::<Test>::get(stash), Some(stash));

				// Ledger is keyed by stash.
				let ledger_updated = Ledger::<Test>::get(stash).unwrap();
				assert_eq!(ledger_updated.stash, stash);
			}
>>>>>>> 5daef5d0
		})
	}

	#[test]
<<<<<<< HEAD
	fn slashing_works() {
		// Test case: slashing a validator affects the target list score of the validator according
		// to its slashed self-stake and the slashed stake of its nominators. A slash may cause
		// target list rebagging of indirect slashing (targets which were not slashed by their
		// nominators but were exposed to a slash from another validator).
		// Call paths covered:
		// * Call::validate()
		// * Call::nominate()
		// * OnOffenceHandler::on_offence()
		ExtBuilder::default().build_and_execute(|| {
			assert_ok!(Staking::nominate(RuntimeOrigin::signed(41), vec![21, 11]));
			// unbond 450 from 41 so that the slash will cause the rebag of a validator which
			// target score was indirectly affected by the slash.
			assert_ok!(Staking::unbond(RuntimeOrigin::signed(41), 450));
			System::reset_events();

			// checks the current targets' score and list sorting.
			assert_eq!(voters_and_targets().1, [(21, 2050), (11, 2050), (31, 500)]);
			assert_ok!(stake_tracker_sanity_tests());

			// get the bonded stake of the nominators that will be affected by the slash.
			let stake_101_before = Staking::ledger(Stash(101)).unwrap().active;
			let stake_41_before = Staking::ledger(Stash(41)).unwrap().active;

			// target score of 11 is the sum of self-stake and nominations stake.
			let score_11_before = <TargetBagsList as ScoreProvider<A>>::score(&11);
			assert_eq!(score_11_before, 2050);

			let self_stake_11_before = Staking::ledger(Stash(11)).unwrap().active;
			assert_eq!(score_11_before, self_stake_11_before + stake_101_before + stake_41_before,);

			// same for 21.
			let score_21_before = <TargetBagsList as ScoreProvider<A>>::score(&21);
			assert_eq!(score_21_before, 2050);

			let self_stake_21_before = Staking::ledger(Stash(21)).unwrap().active;
			assert_eq!(score_21_before, self_stake_21_before + stake_101_before + stake_41_before,);

			// advance one era for the exposures to update given the current nominations.
			start_active_era(current_era() + 1);

			// we immediately slash 11 with a 50% slash.
			let exposure = Staking::eras_stakers(active_era(), &11);
			let slash_percent = Perbill::from_percent(50);
			let total_stake_to_slash = slash_percent * exposure.total;
			on_offence_now(
				&[OffenceDetails { offender: (11, exposure.clone()), reporters: vec![] }],
				&[slash_percent],
			);

			// 11 has been chilled but it is still part of the targets list and it is in `Idle`
			// state. It's current approvals reflects the fact that it is chilled (no self-stake)
			// and the slash.
			assert!(<TargetBagsList as SortedListProvider<A>>::contains(&11));
			assert_eq!(Staking::status(&11), Ok(StakerStatus::Idle));
			// and its balance has been updated based on the slash applied + chilling.
			let score_11_after = <TargetBagsList as ScoreProvider<A>>::score(&11);
			assert_eq!(
				score_11_after,
				score_11_before - total_stake_to_slash - self_stake_11_before
			);

			// self-stake of 11 has decreased by 50% due to slash.
			assert_eq!(
				Staking::ledger(Stash(11)).unwrap().active,
				slash_percent * self_stake_11_before
			);

			// although 21 was not directly slashed, their nominators were. This will be reflected
			// in its current target score.
			let score_21_after = <TargetBagsList as ScoreProvider<A>>::score(&21);
			assert!(score_21_after < score_21_before);

			// slashed amounts from nominators are reflected in the score of 21.
			let slashed_101 = stake_101_before - Staking::ledger(Stash(101)).unwrap().active;
			let slashed_41 = stake_41_before - Staking::ledger(Stash(41)).unwrap().active;

			assert_eq!(
				score_21_after,
				Staking::ledger(Stash(21)).unwrap().active +
					(stake_101_before - slashed_101) +
					(stake_41_before - slashed_41),
			);

			// the target list has been updated accordingly and an indirect rebag of 21 happened.
			// Although 11 is chilled, it is still part of the target list.
			assert_eq!(
				voters_and_targets().1,
				[(21, score_21_after), (31, 500), (11, score_11_after)]
			);
			assert_eq!(
				target_bags_events(),
				[
					BagsEvent::Rebagged { who: 11, from: 10000, to: 2000 },
					BagsEvent::ScoreUpdated { who: 11, new_score: 1050 },
					BagsEvent::Rebagged { who: 11, from: 2000, to: 600 },
					BagsEvent::ScoreUpdated { who: 11, new_score: 550 },
					BagsEvent::Rebagged { who: 11, from: 600, to: 500 },
					BagsEvent::ScoreUpdated { who: 11, new_score: 465 },
					BagsEvent::Rebagged { who: 21, from: 10000, to: 2000 },
					BagsEvent::ScoreUpdated { who: 21, new_score: 1965 },
					BagsEvent::ScoreUpdated { who: 21, new_score: 1872 },
					BagsEvent::Rebagged { who: 11, from: 500, to: 400 },
					BagsEvent::ScoreUpdated { who: 11, new_score: 372 },
				]
			);

			// fetching targets sorted and filtered by status works.
			assert_eq!(
				TargetBagsList::iter()
					.filter(|t| Staking::status(&t).unwrap() != StakerStatus::Idle)
					.collect::<Vec<_>>(),
				[21, 31],
			);
		})
	}

	#[test]
	fn no_redundant_update_ledger_events() {
		ExtBuilder::default().build_and_execute(|| {
			// 101 nominates 11 and 21.
			assert_eq!(Staking::status(&101), Ok(StakerStatus::Nominator(vec![11, 21])));

			let ledger = Staking::ledger(StakingAccount::Stash(101)).unwrap();

			// calling update on a ledger with no stake changes will not affect the target's score.
			assert_ok!(ledger.update());

			assert_eq!(target_bags_events(), [],);

			let score_11_before = TargetBagsList::score(&11);
			let score_21_before = TargetBagsList::score(&21);

			let extra = 100;

			// however, updating the stake of the nominator will affect the score of its nominated
			// targets, as expected.
			let mut ledger = Staking::ledger(StakingAccount::Stash(101)).unwrap();
			ledger.active += extra;
			ledger.total += extra;
			assert_ok!(ledger.update());

			assert_eq!(
				target_bags_events(),
				[
					BagsEvent::ScoreUpdated { who: 11, new_score: score_11_before + extra },
					BagsEvent::ScoreUpdated { who: 21, new_score: score_21_before + extra },
				],
			);
=======
	fn deprecate_controller_batch_skips_unmigrated_controller_payees() {
		ExtBuilder::default().build_and_execute(|| {
			// Given:

			let stash: u64 = 1000;
			let ctlr: u64 = 1001;

			Ledger::<Test>::insert(
				ctlr,
				StakingLedger { controller: None, ..StakingLedger::default_from(stash) },
			);
			Bonded::<Test>::insert(stash, ctlr);
			#[allow(deprecated)]
			Payee::<Test>::insert(stash, RewardDestination::Controller);

			// When:

			let bounded_controllers: BoundedVec<
				_,
				<Test as Config>::MaxControllersInDeprecationBatch,
			> = BoundedVec::try_from(vec![ctlr]).unwrap();

			let result =
				Staking::deprecate_controller_batch(RuntimeOrigin::root(), bounded_controllers);
			assert_ok!(result);
			assert_eq!(
				result.unwrap().actual_weight.unwrap(),
				<Test as Config>::WeightInfo::deprecate_controller_batch(1 as u32)
			);

			// Then:

			// Esure deprecation did not happen.
			assert_eq!(Ledger::<Test>::get(ctlr).is_some(), true);

			// Bonded still keyed by controller.
			assert_eq!(Bonded::<Test>::get(stash), Some(ctlr));

			// Ledger is still keyed by controller.
			let ledger_updated = Ledger::<Test>::get(ctlr).unwrap();
			assert_eq!(ledger_updated.stash, stash);
>>>>>>> 5daef5d0
		})
	}
}<|MERGE_RESOLUTION|>--- conflicted
+++ resolved
@@ -7066,7 +7066,183 @@
 			assert_eq!(Payee::<Test>::get(&21), RewardDestination::Stash);
 		})
 	}
-<<<<<<< HEAD
+
+	#[test]
+	fn deprecate_controller_batch_works_full_weight() {
+		ExtBuilder::default().build_and_execute(|| {
+			// Given:
+
+			let start = 1001;
+			let mut controllers: Vec<_> = vec![];
+			for n in start..(start + MaxControllersInDeprecationBatch::get()).into() {
+				let ctlr: u64 = n.into();
+				let stash: u64 = (n + 10000).into();
+
+				Ledger::<Test>::insert(
+					ctlr,
+					StakingLedger {
+						controller: None,
+						total: (10 + ctlr).into(),
+						active: (10 + ctlr).into(),
+						..StakingLedger::default_from(stash)
+					},
+				);
+				Bonded::<Test>::insert(stash, ctlr);
+				Payee::<Test>::insert(stash, RewardDestination::Staked);
+
+				controllers.push(ctlr);
+			}
+
+			// When:
+
+			let bounded_controllers: BoundedVec<
+				_,
+				<Test as Config>::MaxControllersInDeprecationBatch,
+			> = BoundedVec::try_from(controllers).unwrap();
+
+			// Only `AdminOrigin` can sign.
+			assert_noop!(
+				Staking::deprecate_controller_batch(
+					RuntimeOrigin::signed(2),
+					bounded_controllers.clone()
+				),
+				BadOrigin
+			);
+
+			let result =
+				Staking::deprecate_controller_batch(RuntimeOrigin::root(), bounded_controllers);
+			assert_ok!(result);
+			assert_eq!(
+				result.unwrap().actual_weight.unwrap(),
+				<Test as Config>::WeightInfo::deprecate_controller_batch(
+					<Test as Config>::MaxControllersInDeprecationBatch::get()
+				)
+			);
+
+			// Then:
+
+			for n in start..(start + MaxControllersInDeprecationBatch::get()).into() {
+				let ctlr: u64 = n.into();
+				let stash: u64 = (n + 10000).into();
+
+				// Ledger no longer keyed by controller.
+				assert_eq!(Ledger::<Test>::get(ctlr), None);
+				// Bonded now maps to the stash.
+				assert_eq!(Bonded::<Test>::get(stash), Some(stash));
+
+				// Ledger is now keyed by stash.
+				let ledger_updated = Ledger::<Test>::get(stash).unwrap();
+				assert_eq!(ledger_updated.stash, stash);
+
+				// Check `active` and `total` values match the original ledger set by controller.
+				assert_eq!(ledger_updated.active, (10 + ctlr).into());
+				assert_eq!(ledger_updated.total, (10 + ctlr).into());
+			}
+		})
+	}
+
+	#[test]
+	fn deprecate_controller_batch_works_half_weight() {
+		ExtBuilder::default().build_and_execute(|| {
+			// Given:
+
+			let start = 1001;
+			let mut controllers: Vec<_> = vec![];
+			for n in start..(start + MaxControllersInDeprecationBatch::get()).into() {
+				let ctlr: u64 = n.into();
+
+				// Only half of entries are unique pairs.
+				let stash: u64 = if n % 2 == 0 { (n + 10000).into() } else { ctlr };
+
+				Ledger::<Test>::insert(
+					ctlr,
+					StakingLedger { controller: None, ..StakingLedger::default_from(stash) },
+				);
+				Bonded::<Test>::insert(stash, ctlr);
+				Payee::<Test>::insert(stash, RewardDestination::Staked);
+
+				controllers.push(ctlr);
+			}
+
+			// When:
+			let bounded_controllers: BoundedVec<
+				_,
+				<Test as Config>::MaxControllersInDeprecationBatch,
+			> = BoundedVec::try_from(controllers.clone()).unwrap();
+
+			let result =
+				Staking::deprecate_controller_batch(RuntimeOrigin::root(), bounded_controllers);
+			assert_ok!(result);
+			assert_eq!(
+				result.unwrap().actual_weight.unwrap(),
+				<Test as Config>::WeightInfo::deprecate_controller_batch(controllers.len() as u32)
+			);
+
+			// Then:
+
+			for n in start..(start + MaxControllersInDeprecationBatch::get()).into() {
+				let unique_pair = n % 2 == 0;
+				let ctlr: u64 = n.into();
+				let stash: u64 = if unique_pair { (n + 10000).into() } else { ctlr };
+
+				// Side effect of migration for unique pair.
+				if unique_pair {
+					assert_eq!(Ledger::<Test>::get(ctlr), None);
+				}
+				// Bonded maps to the stash.
+				assert_eq!(Bonded::<Test>::get(stash), Some(stash));
+
+				// Ledger is keyed by stash.
+				let ledger_updated = Ledger::<Test>::get(stash).unwrap();
+				assert_eq!(ledger_updated.stash, stash);
+			}
+		})
+	}
+
+	#[test]
+	fn deprecate_controller_batch_skips_unmigrated_controller_payees() {
+		ExtBuilder::default().build_and_execute(|| {
+			// Given:
+
+			let stash: u64 = 1000;
+			let ctlr: u64 = 1001;
+
+			Ledger::<Test>::insert(
+				ctlr,
+				StakingLedger { controller: None, ..StakingLedger::default_from(stash) },
+			);
+			Bonded::<Test>::insert(stash, ctlr);
+			#[allow(deprecated)]
+			Payee::<Test>::insert(stash, RewardDestination::Controller);
+
+			// When:
+
+			let bounded_controllers: BoundedVec<
+				_,
+				<Test as Config>::MaxControllersInDeprecationBatch,
+			> = BoundedVec::try_from(vec![ctlr]).unwrap();
+
+			let result =
+				Staking::deprecate_controller_batch(RuntimeOrigin::root(), bounded_controllers);
+			assert_ok!(result);
+			assert_eq!(
+				result.unwrap().actual_weight.unwrap(),
+				<Test as Config>::WeightInfo::deprecate_controller_batch(1 as u32)
+			);
+
+			// Then:
+
+			// Esure deprecation did not happen.
+			assert_eq!(Ledger::<Test>::get(ctlr).is_some(), true);
+
+			// Bonded still keyed by controller.
+			assert_eq!(Bonded::<Test>::get(stash), Some(ctlr));
+
+			// Ledger is still keyed by controller.
+			let ledger_updated = Ledger::<Test>::get(ctlr).unwrap();
+			assert_eq!(ledger_updated.stash, stash);
+		})
+	}
 }
 
 mod stake_tracker {
@@ -7391,85 +7567,10 @@
 
 			assert_eq!(Staking::status(&21).unwrap(), StakerStatus::Validator);
 			assert_eq!(Staking::status(&11).unwrap(), StakerStatus::Idle);
-=======
-
-	#[test]
-	fn deprecate_controller_batch_works_full_weight() {
-		ExtBuilder::default().build_and_execute(|| {
-			// Given:
-
-			let start = 1001;
-			let mut controllers: Vec<_> = vec![];
-			for n in start..(start + MaxControllersInDeprecationBatch::get()).into() {
-				let ctlr: u64 = n.into();
-				let stash: u64 = (n + 10000).into();
-
-				Ledger::<Test>::insert(
-					ctlr,
-					StakingLedger {
-						controller: None,
-						total: (10 + ctlr).into(),
-						active: (10 + ctlr).into(),
-						..StakingLedger::default_from(stash)
-					},
-				);
-				Bonded::<Test>::insert(stash, ctlr);
-				Payee::<Test>::insert(stash, RewardDestination::Staked);
-
-				controllers.push(ctlr);
-			}
-
-			// When:
-
-			let bounded_controllers: BoundedVec<
-				_,
-				<Test as Config>::MaxControllersInDeprecationBatch,
-			> = BoundedVec::try_from(controllers).unwrap();
-
-			// Only `AdminOrigin` can sign.
-			assert_noop!(
-				Staking::deprecate_controller_batch(
-					RuntimeOrigin::signed(2),
-					bounded_controllers.clone()
-				),
-				BadOrigin
-			);
-
-			let result =
-				Staking::deprecate_controller_batch(RuntimeOrigin::root(), bounded_controllers);
-			assert_ok!(result);
-			assert_eq!(
-				result.unwrap().actual_weight.unwrap(),
-				<Test as Config>::WeightInfo::deprecate_controller_batch(
-					<Test as Config>::MaxControllersInDeprecationBatch::get()
-				)
-			);
-
-			// Then:
-
-			for n in start..(start + MaxControllersInDeprecationBatch::get()).into() {
-				let ctlr: u64 = n.into();
-				let stash: u64 = (n + 10000).into();
-
-				// Ledger no longer keyed by controller.
-				assert_eq!(Ledger::<Test>::get(ctlr), None);
-				// Bonded now maps to the stash.
-				assert_eq!(Bonded::<Test>::get(stash), Some(stash));
-
-				// Ledger is now keyed by stash.
-				let ledger_updated = Ledger::<Test>::get(stash).unwrap();
-				assert_eq!(ledger_updated.stash, stash);
-
-				// Check `active` and `total` values match the original ledger set by controller.
-				assert_eq!(ledger_updated.active, (10 + ctlr).into());
-				assert_eq!(ledger_updated.total, (10 + ctlr).into());
-			}
->>>>>>> 5daef5d0
 		})
 	}
 
 	#[test]
-<<<<<<< HEAD
 	fn kick_works() {
 		// Test case: kicking a nominator affects the target list score and rebagging may happen.
 		// Call paths covered:
@@ -7570,67 +7671,10 @@
 					BagsEvent::ScoreUpdated { who: 21, new_score: 4520 }
 				]
 			);
-=======
-	fn deprecate_controller_batch_works_half_weight() {
-		ExtBuilder::default().build_and_execute(|| {
-			// Given:
-
-			let start = 1001;
-			let mut controllers: Vec<_> = vec![];
-			for n in start..(start + MaxControllersInDeprecationBatch::get()).into() {
-				let ctlr: u64 = n.into();
-
-				// Only half of entries are unique pairs.
-				let stash: u64 = if n % 2 == 0 { (n + 10000).into() } else { ctlr };
-
-				Ledger::<Test>::insert(
-					ctlr,
-					StakingLedger { controller: None, ..StakingLedger::default_from(stash) },
-				);
-				Bonded::<Test>::insert(stash, ctlr);
-				Payee::<Test>::insert(stash, RewardDestination::Staked);
-
-				controllers.push(ctlr);
-			}
-
-			// When:
-			let bounded_controllers: BoundedVec<
-				_,
-				<Test as Config>::MaxControllersInDeprecationBatch,
-			> = BoundedVec::try_from(controllers.clone()).unwrap();
-
-			let result =
-				Staking::deprecate_controller_batch(RuntimeOrigin::root(), bounded_controllers);
-			assert_ok!(result);
-			assert_eq!(
-				result.unwrap().actual_weight.unwrap(),
-				<Test as Config>::WeightInfo::deprecate_controller_batch(controllers.len() as u32)
-			);
-
-			// Then:
-
-			for n in start..(start + MaxControllersInDeprecationBatch::get()).into() {
-				let unique_pair = n % 2 == 0;
-				let ctlr: u64 = n.into();
-				let stash: u64 = if unique_pair { (n + 10000).into() } else { ctlr };
-
-				// Side effect of migration for unique pair.
-				if unique_pair {
-					assert_eq!(Ledger::<Test>::get(ctlr), None);
-				}
-				// Bonded maps to the stash.
-				assert_eq!(Bonded::<Test>::get(stash), Some(stash));
-
-				// Ledger is keyed by stash.
-				let ledger_updated = Ledger::<Test>::get(stash).unwrap();
-				assert_eq!(ledger_updated.stash, stash);
-			}
->>>>>>> 5daef5d0
 		})
 	}
 
 	#[test]
-<<<<<<< HEAD
 	fn slashing_works() {
 		// Test case: slashing a validator affects the target list score of the validator according
 		// to its slashed self-stake and the slashed stake of its nominators. A slash may cause
@@ -7780,49 +7824,6 @@
 					BagsEvent::ScoreUpdated { who: 21, new_score: score_21_before + extra },
 				],
 			);
-=======
-	fn deprecate_controller_batch_skips_unmigrated_controller_payees() {
-		ExtBuilder::default().build_and_execute(|| {
-			// Given:
-
-			let stash: u64 = 1000;
-			let ctlr: u64 = 1001;
-
-			Ledger::<Test>::insert(
-				ctlr,
-				StakingLedger { controller: None, ..StakingLedger::default_from(stash) },
-			);
-			Bonded::<Test>::insert(stash, ctlr);
-			#[allow(deprecated)]
-			Payee::<Test>::insert(stash, RewardDestination::Controller);
-
-			// When:
-
-			let bounded_controllers: BoundedVec<
-				_,
-				<Test as Config>::MaxControllersInDeprecationBatch,
-			> = BoundedVec::try_from(vec![ctlr]).unwrap();
-
-			let result =
-				Staking::deprecate_controller_batch(RuntimeOrigin::root(), bounded_controllers);
-			assert_ok!(result);
-			assert_eq!(
-				result.unwrap().actual_weight.unwrap(),
-				<Test as Config>::WeightInfo::deprecate_controller_batch(1 as u32)
-			);
-
-			// Then:
-
-			// Esure deprecation did not happen.
-			assert_eq!(Ledger::<Test>::get(ctlr).is_some(), true);
-
-			// Bonded still keyed by controller.
-			assert_eq!(Bonded::<Test>::get(stash), Some(ctlr));
-
-			// Ledger is still keyed by controller.
-			let ledger_updated = Ledger::<Test>::get(ctlr).unwrap();
-			assert_eq!(ledger_updated.stash, stash);
->>>>>>> 5daef5d0
 		})
 	}
 }