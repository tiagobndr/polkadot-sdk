--- conflicted
+++ resolved
@@ -60,46 +60,6 @@
 #[storage_alias]
 type StorageVersion<T: Config> = StorageValue<Pallet<T>, ObsoleteReleases, ValueQuery>;
 
-<<<<<<< HEAD
-/// Migrating all unbounded storage items to bounded
-pub mod v16 {
-	use super::*;
-
-	pub struct VersionUncheckedMigrateV15ToV16<T>(core::marker::PhantomData<T>);
-	impl<T: Config> UncheckedOnRuntimeUpgrade for VersionUncheckedMigrateV15ToV16<T> {
-		fn on_runtime_upgrade() -> Weight {
-			// BoundedVec with MaxActiveValidators limit, this should always work
-			let disabled_validators_maybe =
-				BoundedVec::try_from(v15::DisabledValidators::<T>::get());
-			match disabled_validators_maybe {
-				Ok(disabled_validators) => DisabledValidators::<T>::set(disabled_validators),
-				Err(_) => log!(warn, "Migration failed for DisabledValidators from v15 to v16."),
-			}
-
-			// BoundedVec with MaxActiveValidators limit, this should always work
-			let invulnerables_maybe = BoundedVec::try_from(v15::Invulnerables::<T>::get());
-			match invulnerables_maybe {
-				Ok(invulnerables) => Invulnerables::<T>::set(invulnerables),
-				Err(_) => log!(warn, "Migration failed for Invulnerables from v15 to v16."),
-			}
-
-			for (era_index, era_rewards) in v15::ErasRewardPoints::<T>::iter() {
-				let individual_rewards_maybe = BoundedBTreeMap::try_from(era_rewards.individual);
-				match individual_rewards_maybe {
-					Ok(individual_rewards) => {
-						let bounded_era_rewards = EraRewardPoints::<
-							<T as frame_system::Config>::AccountId,
-							<T as Config>::MaxActiveValidators,
-						> {
-							individual: individual_rewards,
-							total: era_rewards.total,
-						};
-						ErasRewardPoints::<T>::insert(era_index, bounded_era_rewards);
-					},
-					Err(_) => log!(warn, "Migration failed for ErasRewardPoints from v15 to v16."),
-				}
-			}
-=======
 /// Migrating `DisabledValidators` from `Vec<u32>` to `Vec<(u32, OffenceSeverity)>` to track offense
 /// severity for re-enabling purposes.
 pub mod v16 {
@@ -127,17 +87,11 @@
 				.collect::<Vec<_>>();
 
 			DisabledValidators::<T>::set(migrated);
->>>>>>> 08ec8cdb
 
 			log!(info, "v16 applied successfully.");
 			T::DbWeight::get().reads_writes(1, 1)
 		}
 
-<<<<<<< HEAD
-		// TODO
-		#[cfg(feature = "try-runtime")]
-		fn post_upgrade(_state: Vec<u8>) -> Result<(), TryRuntimeError> {
-=======
 		#[cfg(feature = "try-runtime")]
 		fn post_upgrade(state: Vec<u8>) -> Result<(), TryRuntimeError> {
 			// Decode state to get old_disabled_validators in a format of Vec<u32>
@@ -166,7 +120,6 @@
 				frame_support::ensure!(severity == max_severity, "Severity mismatch");
 			}
 
->>>>>>> 08ec8cdb
 			Ok(())
 		}
 	}
