// This file is part of Substrate.

// Copyright (C) Parity Technologies (UK) Ltd.
// SPDX-License-Identifier: GPL-3.0-or-later WITH Classpath-exception-2.0

// This program is free software: you can redistribute it and/or modify
// it under the terms of the GNU General Public License as published by
// the Free Software Foundation, either version 3 of the License, or
// (at your option) any later version.

// This program is distributed in the hope that it will be useful,
// but WITHOUT ANY WARRANTY; without even the implied warranty of
// MERCHANTABILITY or FITNESS FOR A PARTICULAR PURPOSE. See the
// GNU General Public License for more details.

// You should have received a copy of the GNU General Public License
// along with this program. If not, see <https://www.gnu.org/licenses/>.

//! The Substrate runtime. This can be compiled with `#[no_std]`, ready for Wasm.

#![cfg_attr(not(feature = "std"), no_std)]
// `construct_runtime!` does a lot of recursion and requires us to increase the limits.
#![recursion_limit = "1024"]

extern crate alloc;

use polkadot_sdk::*;

use alloc::{vec, vec::Vec};
use codec::{Decode, Encode, MaxEncodedLen};
use frame_election_provider_support::{
	bounds::{ElectionBounds, ElectionBoundsBuilder},
	onchain, BalancingConfig, ElectionDataProvider, SequentialPhragmen, VoteWeight,
};
use frame_support::{
	derive_impl,
	dispatch::DispatchClass,
	dynamic_params::{dynamic_pallet_params, dynamic_params},
	genesis_builder_helper::{build_state, get_preset},
	instances::{Instance1, Instance2},
	ord_parameter_types,
	pallet_prelude::Get,
	parameter_types,
	traits::{
		fungible::{
			Balanced, Credit, HoldConsideration, ItemOf, NativeFromLeft, NativeOrWithId, UnionOf,
		},
		tokens::{
			imbalance::ResolveAssetTo, nonfungibles_v2::Inspect, pay::PayAssetFromAccount,
			GetSalary, PayFromAccount,
		},
		AsEnsureOriginWithArg, ConstBool, ConstU128, ConstU16, ConstU32, ConstU64, Contains,
		Currency, EitherOfDiverse, EnsureOriginWithArg, EqualPrivilegeOnly, Imbalance, InsideBoth,
		InstanceFilter, KeyOwnerProofSystem, LinearStoragePrice, LockIdentifier, Nothing,
		OnUnbalanced, VariantCountOf, WithdrawReasons,
	},
	weights::{
		constants::{
			BlockExecutionWeight, ExtrinsicBaseWeight, RocksDbWeight, WEIGHT_REF_TIME_PER_SECOND,
		},
		ConstantMultiplier, IdentityFee, Weight,
	},
	BoundedVec, PalletId,
};
use frame_system::{
	limits::{BlockLength, BlockWeights},
	EnsureRoot, EnsureRootWithSuccess, EnsureSigned, EnsureSignedBy, EnsureWithSuccess,
};
pub use node_primitives::{AccountId, Signature};
use node_primitives::{AccountIndex, Balance, BlockNumber, Hash, Moment, Nonce};
use pallet_asset_conversion::{AccountIdConverter, Ascending, Chain, WithFirstAsset};
use pallet_asset_conversion_tx_payment::SwapAssetAdapter;
use pallet_broker::{CoreAssignment, CoreIndex, CoretimeInterface, PartsOf57600};
use pallet_election_provider_multi_phase::{GeometricDepositBase, SolutionAccuracyOf};
use pallet_identity::legacy::IdentityInfo;
use pallet_im_online::sr25519::AuthorityId as ImOnlineId;
use pallet_nfts::PalletFeatures;
use pallet_nis::WithMaximumOf;
use pallet_revive::evm::runtime::EthExtra;
use pallet_session::historical as pallet_session_historical;
// Can't use `FungibleAdapter` here until Treasury pallet migrates to fungibles
// <https://github.com/paritytech/polkadot-sdk/issues/226>
use pallet_broker::TaskId;
#[allow(deprecated)]
pub use pallet_transaction_payment::{CurrencyAdapter, Multiplier, TargetedFeeAdjustment};
use pallet_transaction_payment::{FeeDetails, RuntimeDispatchInfo};
use pallet_tx_pause::RuntimeCallNameOf;
use sp_api::impl_runtime_apis;
use sp_authority_discovery::AuthorityId as AuthorityDiscoveryId;
use sp_consensus_beefy::{
	ecdsa_crypto::{AuthorityId as BeefyId, Signature as BeefySignature},
	mmr::MmrLeafVersion,
};
use sp_consensus_grandpa::AuthorityId as GrandpaId;
use sp_core::{crypto::KeyTypeId, OpaqueMetadata, H160};
use sp_inherents::{CheckInherentsResult, InherentData};
use sp_runtime::{
	create_runtime_str,
	curve::PiecewiseLinear,
	generic, impl_opaque_keys,
	traits::{
		self, AccountIdConversion, BlakeTwo256, Block as BlockT, Bounded, ConvertInto,
		MaybeConvert, NumberFor, OpaqueKeys, SaturatedConversion, StaticLookup,
	},
	transaction_validity::{TransactionPriority, TransactionSource, TransactionValidity},
	ApplyExtrinsicResult, FixedPointNumber, FixedU128, Perbill, Percent, Permill, Perquintill,
	RuntimeDebug,
};
#[cfg(any(feature = "std", test))]
use sp_version::NativeVersion;
use sp_version::RuntimeVersion;
use static_assertions::const_assert;

#[cfg(any(feature = "std", test))]
pub use frame_system::Call as SystemCall;
#[cfg(any(feature = "std", test))]
pub use pallet_balances::Call as BalancesCall;
#[cfg(any(feature = "std", test))]
pub use pallet_staking::StakerStatus;
#[cfg(any(feature = "std", test))]
pub use pallet_sudo::Call as SudoCall;
#[cfg(any(feature = "std", test))]
pub use sp_runtime::BuildStorage;

/// Implementations of some helper traits passed into runtime modules as associated types.
pub mod impls;
#[cfg(not(feature = "runtime-benchmarks"))]
use impls::AllianceIdentityVerifier;
use impls::{AllianceProposalProvider, Author};

/// Constant values used within the runtime.
pub mod constants;
use constants::{currency::*, time::*};
use sp_runtime::generic::Era;

/// Generated voter bag information.
mod voter_bags;

/// Runtime API definition for assets.
pub mod assets_api;

// Make the WASM binary available.
#[cfg(feature = "std")]
include!(concat!(env!("OUT_DIR"), "/wasm_binary.rs"));

/// Max size for serialized extrinsic params for this testing runtime.
/// This is a quite arbitrary but empirically battle tested value.
#[cfg(test)]
pub const CALL_PARAMS_MAX_SIZE: usize = 244;

/// Wasm binary unwrapped. If built with `SKIP_WASM_BUILD`, the function panics.
#[cfg(feature = "std")]
pub fn wasm_binary_unwrap() -> &'static [u8] {
	WASM_BINARY.expect(
		"Development wasm binary is not available. This means the client is built with \
		 `SKIP_WASM_BUILD` flag and it is only usable for production chains. Please rebuild with \
		 the flag disabled.",
	)
}

/// Runtime version.
#[sp_version::runtime_version]
pub const VERSION: RuntimeVersion = RuntimeVersion {
	spec_name: create_runtime_str!("node"),
	impl_name: create_runtime_str!("substrate-node"),
	authoring_version: 10,
	// Per convention: if the runtime behavior changes, increment spec_version
	// and set impl_version to 0. If only runtime
	// implementation changes and behavior does not, then leave spec_version as
	// is and increment impl_version.
	spec_version: 268,
	impl_version: 0,
	apis: RUNTIME_API_VERSIONS,
	transaction_version: 2,
	system_version: 1,
};

/// The BABE epoch configuration at genesis.
pub const BABE_GENESIS_EPOCH_CONFIG: sp_consensus_babe::BabeEpochConfiguration =
	sp_consensus_babe::BabeEpochConfiguration {
		c: PRIMARY_PROBABILITY,
		allowed_slots: sp_consensus_babe::AllowedSlots::PrimaryAndSecondaryPlainSlots,
	};

/// Native version.
#[cfg(any(feature = "std", test))]
pub fn native_version() -> NativeVersion {
	NativeVersion { runtime_version: VERSION, can_author_with: Default::default() }
}

type NegativeImbalance = <Balances as Currency<AccountId>>::NegativeImbalance;

pub struct DealWithFees;
impl OnUnbalanced<NegativeImbalance> for DealWithFees {
	fn on_unbalanceds(mut fees_then_tips: impl Iterator<Item = NegativeImbalance>) {
		if let Some(fees) = fees_then_tips.next() {
			// for fees, 80% to treasury, 20% to author
			let mut split = fees.ration(80, 20);
			if let Some(tips) = fees_then_tips.next() {
				// for tips, if any, 80% to treasury, 20% to author (though this can be anything)
				tips.ration_merge_into(80, 20, &mut split);
			}
			Treasury::on_unbalanced(split.0);
			Author::on_unbalanced(split.1);
		}
	}
}

/// We assume that ~10% of the block weight is consumed by `on_initialize` handlers.
/// This is used to limit the maximal weight of a single extrinsic.
const AVERAGE_ON_INITIALIZE_RATIO: Perbill = Perbill::from_percent(10);
/// We allow `Normal` extrinsics to fill up the block up to 75%, the rest can be used
/// by  Operational  extrinsics.
const NORMAL_DISPATCH_RATIO: Perbill = Perbill::from_percent(75);
/// We allow for 2 seconds of compute with a 6 second average block time, with maximum proof size.
const MAXIMUM_BLOCK_WEIGHT: Weight =
	Weight::from_parts(WEIGHT_REF_TIME_PER_SECOND.saturating_mul(2), u64::MAX);

parameter_types! {
	pub const BlockHashCount: BlockNumber = 2400;
	pub const Version: RuntimeVersion = VERSION;
	pub RuntimeBlockLength: BlockLength =
		BlockLength::max_with_normal_ratio(5 * 1024 * 1024, NORMAL_DISPATCH_RATIO);
	pub RuntimeBlockWeights: BlockWeights = BlockWeights::builder()
		.base_block(BlockExecutionWeight::get())
		.for_class(DispatchClass::all(), |weights| {
			weights.base_extrinsic = ExtrinsicBaseWeight::get();
		})
		.for_class(DispatchClass::Normal, |weights| {
			weights.max_total = Some(NORMAL_DISPATCH_RATIO * MAXIMUM_BLOCK_WEIGHT);
		})
		.for_class(DispatchClass::Operational, |weights| {
			weights.max_total = Some(MAXIMUM_BLOCK_WEIGHT);
			// Operational transactions have some extra reserved space, so that they
			// are included even if block reached `MAXIMUM_BLOCK_WEIGHT`.
			weights.reserved = Some(
				MAXIMUM_BLOCK_WEIGHT - NORMAL_DISPATCH_RATIO * MAXIMUM_BLOCK_WEIGHT
			);
		})
		.avg_block_initialization(AVERAGE_ON_INITIALIZE_RATIO)
		.build_or_panic();
	pub MaxCollectivesProposalWeight: Weight = Perbill::from_percent(50) * RuntimeBlockWeights::get().max_block;
}

const_assert!(NORMAL_DISPATCH_RATIO.deconstruct() >= AVERAGE_ON_INITIALIZE_RATIO.deconstruct());

/// Calls that can bypass the safe-mode pallet.
pub struct SafeModeWhitelistedCalls;
impl Contains<RuntimeCall> for SafeModeWhitelistedCalls {
	fn contains(call: &RuntimeCall) -> bool {
		match call {
			RuntimeCall::System(_) | RuntimeCall::SafeMode(_) | RuntimeCall::TxPause(_) => true,
			_ => false,
		}
	}
}

/// Calls that cannot be paused by the tx-pause pallet.
pub struct TxPauseWhitelistedCalls;
/// Whitelist `Balances::transfer_keep_alive`, all others are pauseable.
impl Contains<RuntimeCallNameOf<Runtime>> for TxPauseWhitelistedCalls {
	fn contains(full_name: &RuntimeCallNameOf<Runtime>) -> bool {
		match (full_name.0.as_slice(), full_name.1.as_slice()) {
			(b"Balances", b"transfer_keep_alive") => true,
			_ => false,
		}
	}
}

impl pallet_tx_pause::Config for Runtime {
	type RuntimeEvent = RuntimeEvent;
	type RuntimeCall = RuntimeCall;
	type PauseOrigin = EnsureRoot<AccountId>;
	type UnpauseOrigin = EnsureRoot<AccountId>;
	type WhitelistedCalls = TxPauseWhitelistedCalls;
	type MaxNameLen = ConstU32<256>;
	type WeightInfo = pallet_tx_pause::weights::SubstrateWeight<Runtime>;
}

parameter_types! {
	pub const EnterDuration: BlockNumber = 4 * HOURS;
	pub const EnterDepositAmount: Balance = 2_000_000 * DOLLARS;
	pub const ExtendDuration: BlockNumber = 2 * HOURS;
	pub const ExtendDepositAmount: Balance = 1_000_000 * DOLLARS;
	pub const ReleaseDelay: u32 = 2 * DAYS;
}

impl pallet_safe_mode::Config for Runtime {
	type RuntimeEvent = RuntimeEvent;
	type Currency = Balances;
	type RuntimeHoldReason = RuntimeHoldReason;
	type WhitelistedCalls = SafeModeWhitelistedCalls;
	type EnterDuration = EnterDuration;
	type EnterDepositAmount = EnterDepositAmount;
	type ExtendDuration = ExtendDuration;
	type ExtendDepositAmount = ExtendDepositAmount;
	type ForceEnterOrigin = EnsureRootWithSuccess<AccountId, ConstU32<9>>;
	type ForceExtendOrigin = EnsureRootWithSuccess<AccountId, ConstU32<11>>;
	type ForceExitOrigin = EnsureRoot<AccountId>;
	type ForceDepositOrigin = EnsureRoot<AccountId>;
	type ReleaseDelay = ReleaseDelay;
	type Notify = ();
	type WeightInfo = pallet_safe_mode::weights::SubstrateWeight<Runtime>;
}

#[derive_impl(frame_system::config_preludes::SolochainDefaultConfig)]
impl frame_system::Config for Runtime {
	type BaseCallFilter = InsideBoth<SafeMode, TxPause>;
	type BlockWeights = RuntimeBlockWeights;
	type BlockLength = RuntimeBlockLength;
	type DbWeight = RocksDbWeight;
	type Nonce = Nonce;
	type Hash = Hash;
	type AccountId = AccountId;
	type Lookup = Indices;
	type Block = Block;
	type BlockHashCount = BlockHashCount;
	type Version = Version;
	type AccountData = pallet_balances::AccountData<Balance>;
	type SystemWeightInfo = frame_system::weights::SubstrateWeight<Runtime>;
	type SS58Prefix = ConstU16<42>;
	type MaxConsumers = ConstU32<16>;
	type MultiBlockMigrator = MultiBlockMigrations;
}

impl pallet_insecure_randomness_collective_flip::Config for Runtime {}

impl pallet_example_tasks::Config for Runtime {
	type RuntimeTask = RuntimeTask;
	type WeightInfo = pallet_example_tasks::weights::SubstrateWeight<Runtime>;
}

impl pallet_example_mbm::Config for Runtime {}

impl pallet_utility::Config for Runtime {
	type RuntimeEvent = RuntimeEvent;
	type RuntimeCall = RuntimeCall;
	type PalletsOrigin = OriginCaller;
	type WeightInfo = pallet_utility::weights::SubstrateWeight<Runtime>;
}

parameter_types! {
	// One storage item; key size is 32; value is size 4+4+16+32 bytes = 56 bytes.
	pub const DepositBase: Balance = deposit(1, 88);
	// Additional storage item size of 32 bytes.
	pub const DepositFactor: Balance = deposit(0, 32);
}

impl pallet_multisig::Config for Runtime {
	type RuntimeEvent = RuntimeEvent;
	type RuntimeCall = RuntimeCall;
	type Currency = Balances;
	type DepositBase = DepositBase;
	type DepositFactor = DepositFactor;
	type MaxSignatories = ConstU32<100>;
	type WeightInfo = pallet_multisig::weights::SubstrateWeight<Runtime>;
}

parameter_types! {
	// One storage item; key size 32, value size 8; .
	pub const ProxyDepositBase: Balance = deposit(1, 8);
	// Additional storage item size of 33 bytes.
	pub const ProxyDepositFactor: Balance = deposit(0, 33);
	pub const AnnouncementDepositBase: Balance = deposit(1, 8);
	pub const AnnouncementDepositFactor: Balance = deposit(0, 66);
}

/// The type used to represent the kinds of proxying allowed.
#[derive(
	Copy,
	Clone,
	Eq,
	PartialEq,
	Ord,
	PartialOrd,
	Encode,
	Decode,
	RuntimeDebug,
	MaxEncodedLen,
	scale_info::TypeInfo,
)]
pub enum ProxyType {
	Any,
	NonTransfer,
	Governance,
	Staking,
}
impl Default for ProxyType {
	fn default() -> Self {
		Self::Any
	}
}
impl InstanceFilter<RuntimeCall> for ProxyType {
	fn filter(&self, c: &RuntimeCall) -> bool {
		match self {
			ProxyType::Any => true,
			ProxyType::NonTransfer => !matches!(
				c,
				RuntimeCall::Balances(..) |
					RuntimeCall::Assets(..) |
					RuntimeCall::Uniques(..) |
					RuntimeCall::Nfts(..) |
					RuntimeCall::Vesting(pallet_vesting::Call::vested_transfer { .. }) |
					RuntimeCall::Indices(pallet_indices::Call::transfer { .. })
			),
			ProxyType::Governance => matches!(
				c,
				RuntimeCall::Democracy(..) |
					RuntimeCall::Council(..) |
					RuntimeCall::Society(..) |
					RuntimeCall::TechnicalCommittee(..) |
					RuntimeCall::Elections(..) |
					RuntimeCall::Treasury(..)
			),
			ProxyType::Staking => {
				matches!(c, RuntimeCall::Staking(..) | RuntimeCall::FastUnstake(..))
			},
		}
	}
	fn is_superset(&self, o: &Self) -> bool {
		match (self, o) {
			(x, y) if x == y => true,
			(ProxyType::Any, _) => true,
			(_, ProxyType::Any) => false,
			(ProxyType::NonTransfer, _) => true,
			_ => false,
		}
	}
}

impl pallet_proxy::Config for Runtime {
	type RuntimeEvent = RuntimeEvent;
	type RuntimeCall = RuntimeCall;
	type Currency = Balances;
	type ProxyType = ProxyType;
	type ProxyDepositBase = ProxyDepositBase;
	type ProxyDepositFactor = ProxyDepositFactor;
	type MaxProxies = ConstU32<32>;
	type WeightInfo = pallet_proxy::weights::SubstrateWeight<Runtime>;
	type MaxPending = ConstU32<32>;
	type CallHasher = BlakeTwo256;
	type AnnouncementDepositBase = AnnouncementDepositBase;
	type AnnouncementDepositFactor = AnnouncementDepositFactor;
}

parameter_types! {
	pub MaximumSchedulerWeight: Weight = Perbill::from_percent(80) *
		RuntimeBlockWeights::get().max_block;
}

impl pallet_scheduler::Config for Runtime {
	type RuntimeEvent = RuntimeEvent;
	type RuntimeOrigin = RuntimeOrigin;
	type PalletsOrigin = OriginCaller;
	type RuntimeCall = RuntimeCall;
	type MaximumWeight = MaximumSchedulerWeight;
	type ScheduleOrigin = EnsureRoot<AccountId>;
	#[cfg(feature = "runtime-benchmarks")]
	type MaxScheduledPerBlock = ConstU32<512>;
	#[cfg(not(feature = "runtime-benchmarks"))]
	type MaxScheduledPerBlock = ConstU32<50>;
	type WeightInfo = pallet_scheduler::weights::SubstrateWeight<Runtime>;
	type OriginPrivilegeCmp = EqualPrivilegeOnly;
	type Preimages = Preimage;
}

impl pallet_glutton::Config for Runtime {
	type RuntimeEvent = RuntimeEvent;
	type AdminOrigin = EnsureRoot<AccountId>;
	type WeightInfo = pallet_glutton::weights::SubstrateWeight<Runtime>;
}

parameter_types! {
	pub const PreimageHoldReason: RuntimeHoldReason = RuntimeHoldReason::Preimage(pallet_preimage::HoldReason::Preimage);
}

impl pallet_preimage::Config for Runtime {
	type WeightInfo = pallet_preimage::weights::SubstrateWeight<Runtime>;
	type RuntimeEvent = RuntimeEvent;
	type Currency = Balances;
	type ManagerOrigin = EnsureRoot<AccountId>;
	type Consideration = HoldConsideration<
		AccountId,
		Balances,
		PreimageHoldReason,
		LinearStoragePrice<
			dynamic_params::storage::BaseDeposit,
			dynamic_params::storage::ByteDeposit,
			Balance,
		>,
	>;
}

parameter_types! {
	// NOTE: Currently it is not possible to change the epoch duration after the chain has started.
	//       Attempting to do so will brick block production.
	pub const EpochDuration: u64 = EPOCH_DURATION_IN_SLOTS;
	pub const ExpectedBlockTime: Moment = MILLISECS_PER_BLOCK;
	pub const ReportLongevity: u64 =
		BondingDuration::get() as u64 * SessionsPerEra::get() as u64 * EpochDuration::get();
}

impl pallet_babe::Config for Runtime {
	type EpochDuration = EpochDuration;
	type ExpectedBlockTime = ExpectedBlockTime;
	type EpochChangeTrigger = pallet_babe::ExternalTrigger;
	type DisabledValidators = Session;
	type WeightInfo = ();
	type MaxAuthorities = MaxAuthorities;
	type MaxNominators = MaxNominators;
	type KeyOwnerProof = sp_session::MembershipProof;
	type EquivocationReportSystem =
		pallet_babe::EquivocationReportSystem<Self, Offences, Historical, ReportLongevity>;
}

parameter_types! {
	pub const IndexDeposit: Balance = 1 * DOLLARS;
}

impl pallet_indices::Config for Runtime {
	type AccountIndex = AccountIndex;
	type Currency = Balances;
	type Deposit = IndexDeposit;
	type RuntimeEvent = RuntimeEvent;
	type WeightInfo = pallet_indices::weights::SubstrateWeight<Runtime>;
}

parameter_types! {
	pub const ExistentialDeposit: Balance = 1 * DOLLARS;
	// For weight estimation, we assume that the most locks on an individual account will be 50.
	// This number may need to be adjusted in the future if this assumption no longer holds true.
	pub const MaxLocks: u32 = 50;
	pub const MaxReserves: u32 = 50;
}

impl pallet_balances::Config for Runtime {
	type RuntimeHoldReason = RuntimeHoldReason;
	type RuntimeFreezeReason = RuntimeFreezeReason;
	type MaxLocks = MaxLocks;
	type MaxReserves = MaxReserves;
	type ReserveIdentifier = [u8; 8];
	type Balance = Balance;
	type DustRemoval = ();
	type RuntimeEvent = RuntimeEvent;
	type ExistentialDeposit = ExistentialDeposit;
	type AccountStore = frame_system::Pallet<Runtime>;
	type WeightInfo = pallet_balances::weights::SubstrateWeight<Runtime>;
	type FreezeIdentifier = RuntimeFreezeReason;
	type MaxFreezes = VariantCountOf<RuntimeFreezeReason>;
	type DoneSlashHandler = ();
}

parameter_types! {
	pub const TransactionByteFee: Balance = 10 * MILLICENTS;
	pub const OperationalFeeMultiplier: u8 = 5;
	pub const TargetBlockFullness: Perquintill = Perquintill::from_percent(25);
	pub AdjustmentVariable: Multiplier = Multiplier::saturating_from_rational(1, 100_000);
	pub MinimumMultiplier: Multiplier = Multiplier::saturating_from_rational(1, 1_000_000_000u128);
	pub MaximumMultiplier: Multiplier = Bounded::max_value();
}

// Can't use `FungibleAdapter` here until Treasury pallet migrates to fungibles
// <https://github.com/paritytech/polkadot-sdk/issues/226>
#[allow(deprecated)]
impl pallet_transaction_payment::Config for Runtime {
	type RuntimeEvent = RuntimeEvent;
	type OnChargeTransaction = CurrencyAdapter<Balances, DealWithFees>;
	type OperationalFeeMultiplier = OperationalFeeMultiplier;
	type WeightToFee = IdentityFee<Balance>;
	type LengthToFee = ConstantMultiplier<Balance, TransactionByteFee>;
	type FeeMultiplierUpdate = TargetedFeeAdjustment<
		Self,
		TargetBlockFullness,
		AdjustmentVariable,
		MinimumMultiplier,
		MaximumMultiplier,
	>;
}

impl pallet_asset_conversion_tx_payment::Config for Runtime {
	type RuntimeEvent = RuntimeEvent;
	type AssetId = NativeOrWithId<u32>;
	type OnChargeAssetTransaction = SwapAssetAdapter<
		Native,
		NativeAndAssets,
		AssetConversion,
		ResolveAssetTo<TreasuryAccount, NativeAndAssets>,
	>;
}

impl pallet_skip_feeless_payment::Config for Runtime {
	type RuntimeEvent = RuntimeEvent;
}

parameter_types! {
	pub const MinimumPeriod: Moment = SLOT_DURATION / 2;
}

impl pallet_timestamp::Config for Runtime {
	type Moment = Moment;
	type OnTimestampSet = Babe;
	type MinimumPeriod = MinimumPeriod;
	type WeightInfo = pallet_timestamp::weights::SubstrateWeight<Runtime>;
}

impl pallet_authorship::Config for Runtime {
	type FindAuthor = pallet_session::FindAccountFromAuthorIndex<Self, Babe>;
	type EventHandler = (Staking, ImOnline);
}

impl_opaque_keys! {
	pub struct SessionKeys {
		pub grandpa: Grandpa,
		pub babe: Babe,
		pub im_online: ImOnline,
		pub authority_discovery: AuthorityDiscovery,
		pub mixnet: Mixnet,
		pub beefy: Beefy,
	}
}

impl pallet_session::Config for Runtime {
	type RuntimeEvent = RuntimeEvent;
	type ValidatorId = <Self as frame_system::Config>::AccountId;
	type ValidatorIdOf = pallet_staking::StashOf<Self>;
	type ShouldEndSession = Babe;
	type NextSessionRotation = Babe;
	type SessionManager = pallet_session::historical::NoteHistoricalRoot<Self, Staking>;
	type SessionHandler = <SessionKeys as OpaqueKeys>::KeyTypeIdProviders;
	type Keys = SessionKeys;
	type WeightInfo = pallet_session::weights::SubstrateWeight<Runtime>;
}

impl pallet_session::historical::Config for Runtime {
	type FullIdentification = pallet_staking::Exposure<AccountId, Balance>;
	type FullIdentificationOf = pallet_staking::ExposureOf<Runtime>;
}

pallet_staking_reward_curve::build! {
	const REWARD_CURVE: PiecewiseLinear<'static> = curve!(
		min_inflation: 0_025_000,
		max_inflation: 0_100_000,
		ideal_stake: 0_500_000,
		falloff: 0_050_000,
		max_piece_count: 40,
		test_precision: 0_005_000,
	);
}

parameter_types! {
	pub const SessionsPerEra: sp_staking::SessionIndex = 6;
	pub const BondingDuration: sp_staking::EraIndex = 24 * 28;
	pub const SlashDeferDuration: sp_staking::EraIndex = 24 * 7; // 1/4 the bonding duration.
	pub const RewardCurve: &'static PiecewiseLinear<'static> = &REWARD_CURVE;
	pub const MaxNominators: u32 = 64;
	pub const MaxControllersInDeprecationBatch: u32 = 5900;
	pub OffchainRepeat: BlockNumber = 5;
	pub HistoryDepth: u32 = 84;
}

/// Upper limit on the number of NPOS nominations.
const MAX_QUOTA_NOMINATIONS: u32 = 16;

pub struct StakingBenchmarkingConfig;
impl pallet_staking::BenchmarkingConfig for StakingBenchmarkingConfig {
	type MaxNominators = ConstU32<1000>;
	type MaxValidators = ConstU32<1000>;
}

impl pallet_staking::Config for Runtime {
	type Currency = Balances;
	type CurrencyBalance = Balance;
	type UnixTime = Timestamp;
	type CurrencyToVote = sp_staking::currency_to_vote::U128CurrencyToVote;
	type RewardRemainder = Treasury;
	type RuntimeEvent = RuntimeEvent;
	type Slash = Treasury; // send the slashed funds to the treasury.
	type Reward = (); // rewards are minted from the void
	type SessionsPerEra = SessionsPerEra;
	type BondingDuration = BondingDuration;
	type SlashDeferDuration = SlashDeferDuration;
	/// A super-majority of the council can cancel the slash.
	type AdminOrigin = EitherOfDiverse<
		EnsureRoot<AccountId>,
		pallet_collective::EnsureProportionAtLeast<AccountId, CouncilCollective, 3, 4>,
	>;
	type SessionInterface = Self;
	type EraPayout = pallet_staking::ConvertCurve<RewardCurve>;
	type NextNewSession = Session;
	type MaxExposurePageSize = ConstU32<256>;
	type ElectionProvider = ElectionProviderMultiPhase;
	type GenesisElectionProvider = onchain::OnChainExecution<OnChainSeqPhragmen>;
	type VoterList = VoterList;
	type NominationsQuota = pallet_staking::FixedNominationsQuota<MAX_QUOTA_NOMINATIONS>;
	// This a placeholder, to be introduced in the next PR as an instance of bags-list
	type TargetList = pallet_staking::UseValidatorsMap<Self>;
	type MaxUnlockingChunks = ConstU32<32>;
	type MaxControllersInDeprecationBatch = MaxControllersInDeprecationBatch;
	type HistoryDepth = HistoryDepth;
	type EventListeners = NominationPools;
	type WeightInfo = pallet_staking::weights::SubstrateWeight<Runtime>;
	type BenchmarkingConfig = StakingBenchmarkingConfig;
	type DisablingStrategy = pallet_staking::UpToLimitDisablingStrategy;
}

impl pallet_fast_unstake::Config for Runtime {
	type RuntimeEvent = RuntimeEvent;
	type ControlOrigin = frame_system::EnsureRoot<AccountId>;
	type BatchSize = ConstU32<64>;
	type Deposit = ConstU128<{ DOLLARS }>;
	type Currency = Balances;
	type Staking = Staking;
	type MaxErasToCheckPerBlock = ConstU32<1>;
	type WeightInfo = ();
}

parameter_types! {
	// phase durations. 1/4 of the last session for each.
	pub const SignedPhase: u32 = EPOCH_DURATION_IN_BLOCKS / 4;
	pub const UnsignedPhase: u32 = EPOCH_DURATION_IN_BLOCKS / 4;

	// signed config
	pub const SignedRewardBase: Balance = 1 * DOLLARS;
	pub const SignedFixedDeposit: Balance = 1 * DOLLARS;
	pub const SignedDepositIncreaseFactor: Percent = Percent::from_percent(10);
	pub const SignedDepositByte: Balance = 1 * CENTS;

	// miner configs
	pub const MultiPhaseUnsignedPriority: TransactionPriority = StakingUnsignedPriority::get() - 1u64;
	pub MinerMaxWeight: Weight = RuntimeBlockWeights::get()
		.get(DispatchClass::Normal)
		.max_extrinsic.expect("Normal extrinsics have a weight limit configured; qed")
		.saturating_sub(BlockExecutionWeight::get());
	// Solution can occupy 90% of normal block size
	pub MinerMaxLength: u32 = Perbill::from_rational(9u32, 10) *
		*RuntimeBlockLength::get()
		.max
		.get(DispatchClass::Normal);
}

frame_election_provider_support::generate_solution_type!(
	#[compact]
	pub struct NposSolution16::<
		VoterIndex = u32,
		TargetIndex = u16,
		Accuracy = sp_runtime::PerU16,
		MaxVoters = MaxElectingVotersSolution,
	>(16)
);

parameter_types! {
	// Note: the EPM in this runtime runs the election on-chain. The election bounds must be
	// carefully set so that an election round fits in one block.
	pub ElectionBoundsMultiPhase: ElectionBounds = ElectionBoundsBuilder::default()
		.voters_count(10_000.into()).targets_count(1_500.into()).build();
	pub ElectionBoundsOnChain: ElectionBounds = ElectionBoundsBuilder::default()
		.voters_count(5_000.into()).targets_count(1_250.into()).build();

	pub MaxNominations: u32 = <NposSolution16 as frame_election_provider_support::NposSolution>::LIMIT as u32;
	pub MaxElectingVotersSolution: u32 = 40_000;
	// The maximum winners that can be elected by the Election pallet which is equivalent to the
	// maximum active validators the staking pallet can have.
	pub MaxActiveValidators: u32 = 1000;
}

/// The numbers configured here could always be more than the the maximum limits of staking pallet
/// to ensure election snapshot will not run out of memory. For now, we set them to smaller values
/// since the staking is bounded and the weight pipeline takes hours for this single pallet.
pub struct ElectionProviderBenchmarkConfig;
impl pallet_election_provider_multi_phase::BenchmarkingConfig for ElectionProviderBenchmarkConfig {
	const VOTERS: [u32; 2] = [1000, 2000];
	const TARGETS: [u32; 2] = [500, 1000];
	const ACTIVE_VOTERS: [u32; 2] = [500, 800];
	const DESIRED_TARGETS: [u32; 2] = [200, 400];
	const SNAPSHOT_MAXIMUM_VOTERS: u32 = 1000;
	const MINER_MAXIMUM_VOTERS: u32 = 1000;
	const MAXIMUM_TARGETS: u32 = 300;
}

/// Maximum number of iterations for balancing that will be executed in the embedded OCW
/// miner of election provider multi phase.
pub const MINER_MAX_ITERATIONS: u32 = 10;

/// A source of random balance for NposSolver, which is meant to be run by the OCW election miner.
pub struct OffchainRandomBalancing;
impl Get<Option<BalancingConfig>> for OffchainRandomBalancing {
	fn get() -> Option<BalancingConfig> {
		use sp_runtime::traits::TrailingZeroInput;
		let iterations = match MINER_MAX_ITERATIONS {
			0 => 0,
			max => {
				let seed = sp_io::offchain::random_seed();
				let random = <u32>::decode(&mut TrailingZeroInput::new(&seed))
					.expect("input is padded with zeroes; qed") %
					max.saturating_add(1);
				random as usize
			},
		};

		let config = BalancingConfig { iterations, tolerance: 0 };
		Some(config)
	}
}

pub struct OnChainSeqPhragmen;
impl onchain::Config for OnChainSeqPhragmen {
	type System = Runtime;
	type Solver = SequentialPhragmen<
		AccountId,
		pallet_election_provider_multi_phase::SolutionAccuracyOf<Runtime>,
	>;
	type DataProvider = <Runtime as pallet_election_provider_multi_phase::Config>::DataProvider;
	type WeightInfo = frame_election_provider_support::weights::SubstrateWeight<Runtime>;
	type MaxWinners = <Runtime as pallet_election_provider_multi_phase::Config>::MaxWinners;
	type Bounds = ElectionBoundsOnChain;
}

impl pallet_election_provider_multi_phase::MinerConfig for Runtime {
	type AccountId = AccountId;
	type MaxLength = MinerMaxLength;
	type MaxWeight = MinerMaxWeight;
	type Solution = NposSolution16;
	type MaxVotesPerVoter =
	<<Self as pallet_election_provider_multi_phase::Config>::DataProvider as ElectionDataProvider>::MaxVotesPerVoter;
	type MaxWinners = MaxActiveValidators;

	// The unsigned submissions have to respect the weight of the submit_unsigned call, thus their
	// weight estimate function is wired to this call's weight.
	fn solution_weight(v: u32, t: u32, a: u32, d: u32) -> Weight {
		<
			<Self as pallet_election_provider_multi_phase::Config>::WeightInfo
			as
			pallet_election_provider_multi_phase::WeightInfo
		>::submit_unsigned(v, t, a, d)
	}
}

impl pallet_election_provider_multi_phase::Config for Runtime {
	type RuntimeEvent = RuntimeEvent;
	type Currency = Balances;
	type EstimateCallFee = TransactionPayment;
	type SignedPhase = SignedPhase;
	type UnsignedPhase = UnsignedPhase;
	type BetterSignedThreshold = ();
	type OffchainRepeat = OffchainRepeat;
	type MinerTxPriority = MultiPhaseUnsignedPriority;
	type MinerConfig = Self;
	type SignedMaxSubmissions = ConstU32<10>;
	type SignedRewardBase = SignedRewardBase;
	type SignedDepositBase =
		GeometricDepositBase<Balance, SignedFixedDeposit, SignedDepositIncreaseFactor>;
	type SignedDepositByte = SignedDepositByte;
	type SignedMaxRefunds = ConstU32<3>;
	type SignedDepositWeight = ();
	type SignedMaxWeight = MinerMaxWeight;
	type SlashHandler = (); // burn slashes
	type RewardHandler = (); // rewards are minted from the void
	type DataProvider = Staking;
	type Fallback = onchain::OnChainExecution<OnChainSeqPhragmen>;
	type GovernanceFallback = onchain::OnChainExecution<OnChainSeqPhragmen>;
	type Solver = SequentialPhragmen<AccountId, SolutionAccuracyOf<Self>, OffchainRandomBalancing>;
	type ForceOrigin = EnsureRootOrHalfCouncil;
	type MaxWinners = MaxActiveValidators;
	type ElectionBounds = ElectionBoundsMultiPhase;
	type BenchmarkingConfig = ElectionProviderBenchmarkConfig;
	type WeightInfo = pallet_election_provider_multi_phase::weights::SubstrateWeight<Self>;
}

parameter_types! {
	pub const BagThresholds: &'static [u64] = &voter_bags::THRESHOLDS;
}

type VoterBagsListInstance = pallet_bags_list::Instance1;
impl pallet_bags_list::Config<VoterBagsListInstance> for Runtime {
	type RuntimeEvent = RuntimeEvent;
	/// The voter bags-list is loosely kept up to date, and the real source of truth for the score
	/// of each node is the staking pallet.
	type ScoreProvider = Staking;
	type BagThresholds = BagThresholds;
	type Score = VoteWeight;
	type WeightInfo = pallet_bags_list::weights::SubstrateWeight<Runtime>;
}

parameter_types! {
	pub const PostUnbondPoolsWindow: u32 = 4;
	pub const NominationPoolsPalletId: PalletId = PalletId(*b"py/nopls");
	pub const MaxPointsToBalance: u8 = 10;
}

use sp_runtime::traits::{Convert, Keccak256};
pub struct BalanceToU256;
impl Convert<Balance, sp_core::U256> for BalanceToU256 {
	fn convert(balance: Balance) -> sp_core::U256 {
		sp_core::U256::from(balance)
	}
}
pub struct U256ToBalance;
impl Convert<sp_core::U256, Balance> for U256ToBalance {
	fn convert(n: sp_core::U256) -> Balance {
		n.try_into().unwrap_or(Balance::max_value())
	}
}

impl pallet_nomination_pools::Config for Runtime {
	type WeightInfo = ();
	type RuntimeEvent = RuntimeEvent;
	type Currency = Balances;
	type RuntimeFreezeReason = RuntimeFreezeReason;
	type RewardCounter = FixedU128;
	type BalanceToU256 = BalanceToU256;
	type U256ToBalance = U256ToBalance;
	type StakeAdapter = pallet_nomination_pools::adapter::TransferStake<Self, Staking>;
	type PostUnbondingPoolsWindow = PostUnbondPoolsWindow;
	type MaxMetadataLen = ConstU32<256>;
	type MaxUnbonding = ConstU32<8>;
	type PalletId = NominationPoolsPalletId;
	type MaxPointsToBalance = MaxPointsToBalance;
	type AdminOrigin = EitherOfDiverse<
		EnsureRoot<AccountId>,
		pallet_collective::EnsureProportionAtLeast<AccountId, CouncilCollective, 3, 4>,
	>;
}

parameter_types! {
	pub const VoteLockingPeriod: BlockNumber = 30 * DAYS;
}

impl pallet_conviction_voting::Config for Runtime {
	type WeightInfo = pallet_conviction_voting::weights::SubstrateWeight<Self>;
	type RuntimeEvent = RuntimeEvent;
	type Currency = Balances;
	type VoteLockingPeriod = VoteLockingPeriod;
	type MaxVotes = ConstU32<512>;
	type MaxTurnout = frame_support::traits::TotalIssuanceOf<Balances, Self::AccountId>;
	type Polls = Referenda;
}

parameter_types! {
	pub const AlarmInterval: BlockNumber = 1;
	pub const SubmissionDeposit: Balance = 100 * DOLLARS;
	pub const UndecidingTimeout: BlockNumber = 28 * DAYS;
}

pub struct TracksInfo;
impl pallet_referenda::TracksInfo<Balance, BlockNumber> for TracksInfo {
	type Id = u16;
	type RuntimeOrigin = <RuntimeOrigin as frame_support::traits::OriginTrait>::PalletsOrigin;
	fn tracks() -> &'static [(Self::Id, pallet_referenda::TrackInfo<Balance, BlockNumber>)] {
		static DATA: [(u16, pallet_referenda::TrackInfo<Balance, BlockNumber>); 1] = [(
			0u16,
			pallet_referenda::TrackInfo {
				name: "root",
				max_deciding: 1,
				decision_deposit: 10,
				prepare_period: 4,
				decision_period: 4,
				confirm_period: 2,
				min_enactment_period: 4,
				min_approval: pallet_referenda::Curve::LinearDecreasing {
					length: Perbill::from_percent(100),
					floor: Perbill::from_percent(50),
					ceil: Perbill::from_percent(100),
				},
				min_support: pallet_referenda::Curve::LinearDecreasing {
					length: Perbill::from_percent(100),
					floor: Perbill::from_percent(0),
					ceil: Perbill::from_percent(100),
				},
			},
		)];
		&DATA[..]
	}
	fn track_for(id: &Self::RuntimeOrigin) -> Result<Self::Id, ()> {
		if let Ok(system_origin) = frame_system::RawOrigin::try_from(id.clone()) {
			match system_origin {
				frame_system::RawOrigin::Root => Ok(0),
				_ => Err(()),
			}
		} else {
			Err(())
		}
	}
}
pallet_referenda::impl_tracksinfo_get!(TracksInfo, Balance, BlockNumber);

impl pallet_referenda::Config for Runtime {
	type WeightInfo = pallet_referenda::weights::SubstrateWeight<Self>;
	type RuntimeCall = RuntimeCall;
	type RuntimeEvent = RuntimeEvent;
	type Scheduler = Scheduler;
	type Currency = pallet_balances::Pallet<Self>;
	type SubmitOrigin = EnsureSigned<AccountId>;
	type CancelOrigin = EnsureRoot<AccountId>;
	type KillOrigin = EnsureRoot<AccountId>;
	type Slash = ();
	type Votes = pallet_conviction_voting::VotesOf<Runtime>;
	type Tally = pallet_conviction_voting::TallyOf<Runtime>;
	type SubmissionDeposit = SubmissionDeposit;
	type MaxQueued = ConstU32<100>;
	type UndecidingTimeout = UndecidingTimeout;
	type AlarmInterval = AlarmInterval;
	type Tracks = TracksInfo;
	type Preimages = Preimage;
}

impl pallet_referenda::Config<pallet_referenda::Instance2> for Runtime {
	type WeightInfo = pallet_referenda::weights::SubstrateWeight<Self>;
	type RuntimeCall = RuntimeCall;
	type RuntimeEvent = RuntimeEvent;
	type Scheduler = Scheduler;
	type Currency = pallet_balances::Pallet<Self>;
	type SubmitOrigin = EnsureSigned<AccountId>;
	type CancelOrigin = EnsureRoot<AccountId>;
	type KillOrigin = EnsureRoot<AccountId>;
	type Slash = ();
	type Votes = pallet_ranked_collective::Votes;
	type Tally = pallet_ranked_collective::TallyOf<Runtime>;
	type SubmissionDeposit = SubmissionDeposit;
	type MaxQueued = ConstU32<100>;
	type UndecidingTimeout = UndecidingTimeout;
	type AlarmInterval = AlarmInterval;
	type Tracks = TracksInfo;
	type Preimages = Preimage;
}

impl pallet_ranked_collective::Config for Runtime {
	type WeightInfo = pallet_ranked_collective::weights::SubstrateWeight<Self>;
	type RuntimeEvent = RuntimeEvent;
	type AddOrigin = EnsureRoot<AccountId>;
	type RemoveOrigin = Self::DemoteOrigin;
	type PromoteOrigin = EnsureRootWithSuccess<AccountId, ConstU16<65535>>;
	type DemoteOrigin = EnsureRootWithSuccess<AccountId, ConstU16<65535>>;
	type ExchangeOrigin = EnsureRootWithSuccess<AccountId, ConstU16<65535>>;
	type Polls = RankedPolls;
	type MinRankOfClass = traits::Identity;
	type VoteWeight = pallet_ranked_collective::Geometric;
	type MemberSwappedHandler = (CoreFellowship, Salary);
	type MaxMemberCount = ();
	#[cfg(feature = "runtime-benchmarks")]
	type BenchmarkSetup = (CoreFellowship, Salary);
}

impl pallet_remark::Config for Runtime {
	type WeightInfo = pallet_remark::weights::SubstrateWeight<Self>;
	type RuntimeEvent = RuntimeEvent;
}

impl pallet_root_testing::Config for Runtime {
	type RuntimeEvent = RuntimeEvent;
}

parameter_types! {
	pub const LaunchPeriod: BlockNumber = 28 * 24 * 60 * MINUTES;
	pub const VotingPeriod: BlockNumber = 28 * 24 * 60 * MINUTES;
	pub const FastTrackVotingPeriod: BlockNumber = 3 * 24 * 60 * MINUTES;
	pub const MinimumDeposit: Balance = 100 * DOLLARS;
	pub const EnactmentPeriod: BlockNumber = 30 * 24 * 60 * MINUTES;
	pub const CooloffPeriod: BlockNumber = 28 * 24 * 60 * MINUTES;
	pub const MaxProposals: u32 = 100;
}

impl pallet_democracy::Config for Runtime {
	type RuntimeEvent = RuntimeEvent;
	type Currency = Balances;
	type EnactmentPeriod = EnactmentPeriod;
	type LaunchPeriod = LaunchPeriod;
	type VotingPeriod = VotingPeriod;
	type VoteLockingPeriod = EnactmentPeriod; // Same as EnactmentPeriod
	type MinimumDeposit = MinimumDeposit;
	/// A straight majority of the council can decide what their next motion is.
	type ExternalOrigin =
		pallet_collective::EnsureProportionAtLeast<AccountId, CouncilCollective, 1, 2>;
	/// A super-majority can have the next scheduled referendum be a straight majority-carries vote.
	type ExternalMajorityOrigin =
		pallet_collective::EnsureProportionAtLeast<AccountId, CouncilCollective, 3, 4>;
	/// A unanimous council can have the next scheduled referendum be a straight default-carries
	/// (NTB) vote.
	type ExternalDefaultOrigin =
		pallet_collective::EnsureProportionAtLeast<AccountId, CouncilCollective, 1, 1>;
	type SubmitOrigin = EnsureSigned<AccountId>;
	/// Two thirds of the technical committee can have an ExternalMajority/ExternalDefault vote
	/// be tabled immediately and with a shorter voting/enactment period.
	type FastTrackOrigin =
		pallet_collective::EnsureProportionAtLeast<AccountId, TechnicalCollective, 2, 3>;
	type InstantOrigin =
		pallet_collective::EnsureProportionAtLeast<AccountId, TechnicalCollective, 1, 1>;
	type InstantAllowed = ConstBool<true>;
	type FastTrackVotingPeriod = FastTrackVotingPeriod;
	// To cancel a proposal which has been passed, 2/3 of the council must agree to it.
	type CancellationOrigin =
		pallet_collective::EnsureProportionAtLeast<AccountId, CouncilCollective, 2, 3>;
	// To cancel a proposal before it has been passed, the technical committee must be unanimous or
	// Root must agree.
	type CancelProposalOrigin = EitherOfDiverse<
		EnsureRoot<AccountId>,
		pallet_collective::EnsureProportionAtLeast<AccountId, TechnicalCollective, 1, 1>,
	>;
	type BlacklistOrigin = EnsureRoot<AccountId>;
	// Any single technical committee member may veto a coming council proposal, however they can
	// only do it once and it lasts only for the cool-off period.
	type VetoOrigin = pallet_collective::EnsureMember<AccountId, TechnicalCollective>;
	type CooloffPeriod = CooloffPeriod;
	type Slash = Treasury;
	type Scheduler = Scheduler;
	type PalletsOrigin = OriginCaller;
	type MaxVotes = ConstU32<100>;
	type WeightInfo = pallet_democracy::weights::SubstrateWeight<Runtime>;
	type MaxProposals = MaxProposals;
	type Preimages = Preimage;
	type MaxDeposits = ConstU32<100>;
	type MaxBlacklisted = ConstU32<100>;
}

parameter_types! {
	pub const CouncilMotionDuration: BlockNumber = 5 * DAYS;
	pub const CouncilMaxProposals: u32 = 100;
	pub const CouncilMaxMembers: u32 = 100;
	pub const ProposalDepositOffset: Balance = ExistentialDeposit::get() + ExistentialDeposit::get();
	pub const ProposalHoldReason: RuntimeHoldReason =
		RuntimeHoldReason::Council(pallet_collective::HoldReason::ProposalSubmission);
}

type CouncilCollective = pallet_collective::Instance1;
impl pallet_collective::Config<CouncilCollective> for Runtime {
	type RuntimeOrigin = RuntimeOrigin;
	type Proposal = RuntimeCall;
	type RuntimeEvent = RuntimeEvent;
	type MotionDuration = CouncilMotionDuration;
	type MaxProposals = CouncilMaxProposals;
	type MaxMembers = CouncilMaxMembers;
	type DefaultVote = pallet_collective::PrimeDefaultVote;
	type WeightInfo = pallet_collective::weights::SubstrateWeight<Runtime>;
	type SetMembersOrigin = EnsureRoot<Self::AccountId>;
	type MaxProposalWeight = MaxCollectivesProposalWeight;
	type DisapproveOrigin = EnsureRoot<Self::AccountId>;
	type KillOrigin = EnsureRoot<Self::AccountId>;
	type Consideration = HoldConsideration<
		AccountId,
		Balances,
		ProposalHoldReason,
		pallet_collective::deposit::Delayed<
			ConstU32<2>,
			pallet_collective::deposit::Linear<ConstU32<2>, ProposalDepositOffset>,
		>,
		u32,
	>;
}

parameter_types! {
	pub const CandidacyBond: Balance = 10 * DOLLARS;
	// 1 storage item created, key size is 32 bytes, value size is 16+16.
	pub const VotingBondBase: Balance = deposit(1, 64);
	// additional data per vote is 32 bytes (account id).
	pub const VotingBondFactor: Balance = deposit(0, 32);
	pub const TermDuration: BlockNumber = 7 * DAYS;
	pub const DesiredMembers: u32 = 13;
	pub const DesiredRunnersUp: u32 = 7;
	pub const MaxVotesPerVoter: u32 = 16;
	pub const MaxVoters: u32 = 512;
	pub const MaxCandidates: u32 = 64;
	pub const ElectionsPhragmenPalletId: LockIdentifier = *b"phrelect";
}

// Make sure that there are no more than `MaxMembers` members elected via elections-phragmen.
const_assert!(DesiredMembers::get() <= CouncilMaxMembers::get());

impl pallet_elections_phragmen::Config for Runtime {
	type RuntimeEvent = RuntimeEvent;
	type PalletId = ElectionsPhragmenPalletId;
	type Currency = Balances;
	type ChangeMembers = Council;
	// NOTE: this implies that council's genesis members cannot be set directly and must come from
	// this module.
	type InitializeMembers = Council;
	type CurrencyToVote = sp_staking::currency_to_vote::U128CurrencyToVote;
	type CandidacyBond = CandidacyBond;
	type VotingBondBase = VotingBondBase;
	type VotingBondFactor = VotingBondFactor;
	type LoserCandidate = ();
	type KickedMember = ();
	type DesiredMembers = DesiredMembers;
	type DesiredRunnersUp = DesiredRunnersUp;
	type TermDuration = TermDuration;
	type MaxVoters = MaxVoters;
	type MaxVotesPerVoter = MaxVotesPerVoter;
	type MaxCandidates = MaxCandidates;
	type WeightInfo = pallet_elections_phragmen::weights::SubstrateWeight<Runtime>;
}

parameter_types! {
	pub const TechnicalMotionDuration: BlockNumber = 5 * DAYS;
	pub const TechnicalMaxProposals: u32 = 100;
	pub const TechnicalMaxMembers: u32 = 100;
}

type TechnicalCollective = pallet_collective::Instance2;
impl pallet_collective::Config<TechnicalCollective> for Runtime {
	type RuntimeOrigin = RuntimeOrigin;
	type Proposal = RuntimeCall;
	type RuntimeEvent = RuntimeEvent;
	type MotionDuration = TechnicalMotionDuration;
	type MaxProposals = TechnicalMaxProposals;
	type MaxMembers = TechnicalMaxMembers;
	type DefaultVote = pallet_collective::PrimeDefaultVote;
	type WeightInfo = pallet_collective::weights::SubstrateWeight<Runtime>;
	type SetMembersOrigin = EnsureRoot<Self::AccountId>;
	type MaxProposalWeight = MaxCollectivesProposalWeight;
	type DisapproveOrigin = EnsureRoot<Self::AccountId>;
	type KillOrigin = EnsureRoot<Self::AccountId>;
	type Consideration = ();
}

type EnsureRootOrHalfCouncil = EitherOfDiverse<
	EnsureRoot<AccountId>,
	pallet_collective::EnsureProportionMoreThan<AccountId, CouncilCollective, 1, 2>,
>;
impl pallet_membership::Config<pallet_membership::Instance1> for Runtime {
	type RuntimeEvent = RuntimeEvent;
	type AddOrigin = EnsureRootOrHalfCouncil;
	type RemoveOrigin = EnsureRootOrHalfCouncil;
	type SwapOrigin = EnsureRootOrHalfCouncil;
	type ResetOrigin = EnsureRootOrHalfCouncil;
	type PrimeOrigin = EnsureRootOrHalfCouncil;
	type MembershipInitialized = TechnicalCommittee;
	type MembershipChanged = TechnicalCommittee;
	type MaxMembers = TechnicalMaxMembers;
	type WeightInfo = pallet_membership::weights::SubstrateWeight<Runtime>;
}

parameter_types! {
	pub const SpendPeriod: BlockNumber = 1 * DAYS;
	pub const Burn: Permill = Permill::from_percent(50);
	pub const TipCountdown: BlockNumber = 1 * DAYS;
	pub const TipFindersFee: Percent = Percent::from_percent(20);
	pub const TipReportDepositBase: Balance = 1 * DOLLARS;
	pub const DataDepositPerByte: Balance = 1 * CENTS;
	pub const TreasuryPalletId: PalletId = PalletId(*b"py/trsry");
	pub const MaximumReasonLength: u32 = 300;
	pub const MaxApprovals: u32 = 100;
	pub const MaxBalance: Balance = Balance::max_value();
	pub const SpendPayoutPeriod: BlockNumber = 30 * DAYS;
}

impl pallet_treasury::Config for Runtime {
	type PalletId = TreasuryPalletId;
	type Currency = Balances;
	type RejectOrigin = EitherOfDiverse<
		EnsureRoot<AccountId>,
		pallet_collective::EnsureProportionMoreThan<AccountId, CouncilCollective, 1, 2>,
	>;
	type RuntimeEvent = RuntimeEvent;
	type SpendPeriod = SpendPeriod;
	type Burn = Burn;
	type BurnDestination = ();
	type SpendFunds = Bounties;
	type WeightInfo = pallet_treasury::weights::SubstrateWeight<Runtime>;
	type MaxApprovals = MaxApprovals;
	type SpendOrigin = EnsureWithSuccess<EnsureRoot<AccountId>, AccountId, MaxBalance>;
	type AssetKind = u32;
	type Beneficiary = AccountId;
	type BeneficiaryLookup = Indices;
	type Paymaster = PayAssetFromAccount<Assets, TreasuryAccount>;
	type BalanceConverter = AssetRate;
	type PayoutPeriod = SpendPayoutPeriod;
	#[cfg(feature = "runtime-benchmarks")]
	type BenchmarkHelper = ();
}

impl pallet_asset_rate::Config for Runtime {
	type CreateOrigin = EnsureRoot<AccountId>;
	type RemoveOrigin = EnsureRoot<AccountId>;
	type UpdateOrigin = EnsureRoot<AccountId>;
	type Currency = Balances;
	type AssetKind = u32;
	type RuntimeEvent = RuntimeEvent;
	type WeightInfo = pallet_asset_rate::weights::SubstrateWeight<Runtime>;
	#[cfg(feature = "runtime-benchmarks")]
	type BenchmarkHelper = ();
}

parameter_types! {
	pub const BountyCuratorDeposit: Permill = Permill::from_percent(50);
	pub const BountyValueMinimum: Balance = 5 * DOLLARS;
	pub const BountyDepositBase: Balance = 1 * DOLLARS;
	pub const CuratorDepositMultiplier: Permill = Permill::from_percent(50);
	pub const CuratorDepositMin: Balance = 1 * DOLLARS;
	pub const CuratorDepositMax: Balance = 100 * DOLLARS;
	pub const BountyDepositPayoutDelay: BlockNumber = 1 * DAYS;
	pub const BountyUpdatePeriod: BlockNumber = 14 * DAYS;
}

impl pallet_bounties::Config for Runtime {
	type RuntimeEvent = RuntimeEvent;
	type BountyDepositBase = BountyDepositBase;
	type BountyDepositPayoutDelay = BountyDepositPayoutDelay;
	type BountyUpdatePeriod = BountyUpdatePeriod;
	type CuratorDepositMultiplier = CuratorDepositMultiplier;
	type CuratorDepositMin = CuratorDepositMin;
	type CuratorDepositMax = CuratorDepositMax;
	type BountyValueMinimum = BountyValueMinimum;
	type DataDepositPerByte = DataDepositPerByte;
	type MaximumReasonLength = MaximumReasonLength;
	type WeightInfo = pallet_bounties::weights::SubstrateWeight<Runtime>;
	type ChildBountyManager = ChildBounties;
	type OnSlash = Treasury;
}

parameter_types! {
	/// Allocate at most 20% of each block for message processing.
	///
	/// Is set to 20% since the scheduler can already consume a maximum of 80%.
	pub MessageQueueServiceWeight: Option<Weight> = Some(Perbill::from_percent(20) * RuntimeBlockWeights::get().max_block);
}

impl pallet_message_queue::Config for Runtime {
	type RuntimeEvent = RuntimeEvent;
	type WeightInfo = ();
	/// NOTE: Always set this to `NoopMessageProcessor` for benchmarking.
	type MessageProcessor = pallet_message_queue::mock_helpers::NoopMessageProcessor<u32>;
	type Size = u32;
	type QueueChangeHandler = ();
	type QueuePausedQuery = ();
	type HeapSize = ConstU32<{ 64 * 1024 }>;
	type MaxStale = ConstU32<128>;
	type ServiceWeight = MessageQueueServiceWeight;
	type IdleMaxServiceWeight = ();
}

parameter_types! {
	pub const ChildBountyValueMinimum: Balance = 1 * DOLLARS;
}

impl pallet_child_bounties::Config for Runtime {
	type RuntimeEvent = RuntimeEvent;
	type MaxActiveChildBountyCount = ConstU32<5>;
	type ChildBountyValueMinimum = ChildBountyValueMinimum;
	type WeightInfo = pallet_child_bounties::weights::SubstrateWeight<Runtime>;
}

impl pallet_tips::Config for Runtime {
	type RuntimeEvent = RuntimeEvent;
	type DataDepositPerByte = DataDepositPerByte;
	type MaximumReasonLength = MaximumReasonLength;
	type Tippers = Elections;
	type TipCountdown = TipCountdown;
	type TipFindersFee = TipFindersFee;
	type TipReportDepositBase = TipReportDepositBase;
	type MaxTipAmount = ConstU128<{ 500 * DOLLARS }>;
	type WeightInfo = pallet_tips::weights::SubstrateWeight<Runtime>;
	type OnSlash = Treasury;
}

parameter_types! {
	pub const DepositPerItem: Balance = deposit(1, 0);
	pub const DepositPerByte: Balance = deposit(0, 1);
	pub const DefaultDepositLimit: Balance = deposit(1024, 1024 * 1024);
	pub Schedule: pallet_contracts::Schedule<Runtime> = Default::default();
	pub CodeHashLockupDepositPercent: Perbill = Perbill::from_percent(30);
}

impl pallet_contracts::Config for Runtime {
	type Time = Timestamp;
	type Randomness = RandomnessCollectiveFlip;
	type Currency = Balances;
	type RuntimeEvent = RuntimeEvent;
	type RuntimeCall = RuntimeCall;
	/// The safest default is to allow no calls at all.
	///
	/// Runtimes should whitelist dispatchables that are allowed to be called from contracts
	/// and make sure they are stable. Dispatchables exposed to contracts are not allowed to
	/// change because that would break already deployed contracts. The `Call` structure itself
	/// is not allowed to change the indices of existing pallets, too.
	type CallFilter = Nothing;
	type DepositPerItem = DepositPerItem;
	type DepositPerByte = DepositPerByte;
	type DefaultDepositLimit = DefaultDepositLimit;
	type CallStack = [pallet_contracts::Frame<Self>; 5];
	type WeightPrice = pallet_transaction_payment::Pallet<Self>;
	type WeightInfo = pallet_contracts::weights::SubstrateWeight<Self>;
	type ChainExtension = ();
	type Schedule = Schedule;
	type AddressGenerator = pallet_contracts::DefaultAddressGenerator;
	type MaxCodeLen = ConstU32<{ 123 * 1024 }>;
	type MaxStorageKeyLen = ConstU32<128>;
	type UnsafeUnstableInterface = ConstBool<false>;
	type UploadOrigin = EnsureSigned<Self::AccountId>;
	type InstantiateOrigin = EnsureSigned<Self::AccountId>;
	type MaxDebugBufferLen = ConstU32<{ 2 * 1024 * 1024 }>;
	type MaxTransientStorageSize = ConstU32<{ 1 * 1024 * 1024 }>;
	type RuntimeHoldReason = RuntimeHoldReason;
	#[cfg(not(feature = "runtime-benchmarks"))]
	type Migrations = ();
	#[cfg(feature = "runtime-benchmarks")]
	type Migrations = pallet_contracts::migration::codegen::BenchMigrations;
	type MaxDelegateDependencies = ConstU32<32>;
	type CodeHashLockupDepositPercent = CodeHashLockupDepositPercent;
	type Debug = ();
	type Environment = ();
	type ApiVersion = ();
	type Xcm = ();
}

impl pallet_revive::Config for Runtime {
	type Time = Timestamp;
	type Currency = Balances;
	type RuntimeEvent = RuntimeEvent;
	type RuntimeCall = RuntimeCall;
	type CallFilter = Nothing;
	type DepositPerItem = DepositPerItem;
	type DepositPerByte = DepositPerByte;
	type WeightPrice = pallet_transaction_payment::Pallet<Self>;
	type WeightInfo = pallet_revive::weights::SubstrateWeight<Self>;
	type ChainExtension = ();
	type AddressMapper = pallet_revive::DefaultAddressMapper;
	type RuntimeMemory = ConstU32<{ 128 * 1024 * 1024 }>;
	type PVFMemory = ConstU32<{ 512 * 1024 * 1024 }>;
	type UnsafeUnstableInterface = ConstBool<false>;
	type UploadOrigin = EnsureSigned<Self::AccountId>;
	type InstantiateOrigin = EnsureSigned<Self::AccountId>;
	type RuntimeHoldReason = RuntimeHoldReason;
	type CodeHashLockupDepositPercent = CodeHashLockupDepositPercent;
	type Debug = ();
	type Xcm = ();
	type ChainId = ConstU64<420_420_420>;
}

impl pallet_sudo::Config for Runtime {
	type RuntimeEvent = RuntimeEvent;
	type RuntimeCall = RuntimeCall;
	type WeightInfo = pallet_sudo::weights::SubstrateWeight<Runtime>;
}

parameter_types! {
	pub const ImOnlineUnsignedPriority: TransactionPriority = TransactionPriority::max_value();
	/// We prioritize im-online heartbeats over election solution submission.
	pub const StakingUnsignedPriority: TransactionPriority = TransactionPriority::max_value() / 2;
	pub const MaxAuthorities: u32 = 100;
	pub const MaxKeys: u32 = 10_000;
	pub const MaxPeerInHeartbeats: u32 = 10_000;
}

impl<LocalCall> frame_system::offchain::CreateSignedTransaction<LocalCall> for Runtime
where
	RuntimeCall: From<LocalCall>,
{
	fn create_transaction<C: frame_system::offchain::AppCrypto<Self::Public, Self::Signature>>(
		call: RuntimeCall,
		public: <Signature as traits::Verify>::Signer,
		account: AccountId,
		nonce: Nonce,
	) -> Option<(RuntimeCall, <UncheckedExtrinsic as traits::Extrinsic>::SignaturePayload)> {
		let tip = 0;
		// take the biggest period possible.
		let period =
			BlockHashCount::get().checked_next_power_of_two().map(|c| c / 2).unwrap_or(2) as u64;
		let current_block = System::block_number()
			.saturated_into::<u64>()
			// The `System::block_number` is initialized with `n+1`,
			// so the actual block number is `n`.
			.saturating_sub(1);
		let era = Era::mortal(period, current_block);
		let extra = (
			frame_system::CheckNonZeroSender::<Runtime>::new(),
			frame_system::CheckSpecVersion::<Runtime>::new(),
			frame_system::CheckTxVersion::<Runtime>::new(),
			frame_system::CheckGenesis::<Runtime>::new(),
			frame_system::CheckEra::<Runtime>::from(era),
			frame_system::CheckNonce::<Runtime>::from(nonce),
			frame_system::CheckWeight::<Runtime>::new(),
			pallet_skip_feeless_payment::SkipCheckIfFeeless::from(
				pallet_asset_conversion_tx_payment::ChargeAssetTxPayment::<Runtime>::from(
					tip, None,
				),
			),
			frame_metadata_hash_extension::CheckMetadataHash::new(false),
			pallet_revive::evm::runtime::CheckEthTransact::<Runtime>::default(),
		);
		let raw_payload = SignedPayload::new(call, extra)
			.map_err(|e| {
				log::warn!("Unable to create signed payload: {:?}", e);
			})
			.ok()?;
		let signature = raw_payload.using_encoded(|payload| C::sign(payload, public))?;
		let address = Indices::unlookup(account);
		let (call, extra, _) = raw_payload.deconstruct();
		Some((call, (address, signature, extra)))
	}
}

impl frame_system::offchain::SigningTypes for Runtime {
	type Public = <Signature as traits::Verify>::Signer;
	type Signature = Signature;
}

impl<C> frame_system::offchain::SendTransactionTypes<C> for Runtime
where
	RuntimeCall: From<C>,
{
	type Extrinsic = UncheckedExtrinsic;
	type OverarchingCall = RuntimeCall;
}

impl pallet_im_online::Config for Runtime {
	type AuthorityId = ImOnlineId;
	type RuntimeEvent = RuntimeEvent;
	type NextSessionRotation = Babe;
	type ValidatorSet = Historical;
	type ReportUnresponsiveness = Offences;
	type UnsignedPriority = ImOnlineUnsignedPriority;
	type WeightInfo = pallet_im_online::weights::SubstrateWeight<Runtime>;
	type MaxKeys = MaxKeys;
	type MaxPeerInHeartbeats = MaxPeerInHeartbeats;
}

impl pallet_offences::Config for Runtime {
	type RuntimeEvent = RuntimeEvent;
	type IdentificationTuple = pallet_session::historical::IdentificationTuple<Self>;
	type OnOffenceHandler = Staking;
}

impl pallet_authority_discovery::Config for Runtime {
	type MaxAuthorities = MaxAuthorities;
}

parameter_types! {
	pub const MaxSetIdSessionEntries: u32 = BondingDuration::get() * SessionsPerEra::get();
}

impl pallet_grandpa::Config for Runtime {
	type RuntimeEvent = RuntimeEvent;
	type WeightInfo = ();
	type MaxAuthorities = MaxAuthorities;
	type MaxNominators = MaxNominators;
	type MaxSetIdSessionEntries = MaxSetIdSessionEntries;
	type KeyOwnerProof = sp_session::MembershipProof;
	type EquivocationReportSystem =
		pallet_grandpa::EquivocationReportSystem<Self, Offences, Historical, ReportLongevity>;
}

parameter_types! {
	// difference of 26 bytes on-chain for the registration and 9 bytes on-chain for the identity
	// information, already accounted for by the byte deposit
	pub const BasicDeposit: Balance = deposit(1, 17);
	pub const ByteDeposit: Balance = deposit(0, 1);
	pub const SubAccountDeposit: Balance = 2 * DOLLARS;   // 53 bytes on-chain
	pub const MaxSubAccounts: u32 = 100;
	pub const MaxAdditionalFields: u32 = 100;
	pub const MaxRegistrars: u32 = 20;
}

impl pallet_identity::Config for Runtime {
	type RuntimeEvent = RuntimeEvent;
	type Currency = Balances;
	type BasicDeposit = BasicDeposit;
	type ByteDeposit = ByteDeposit;
	type SubAccountDeposit = SubAccountDeposit;
	type MaxSubAccounts = MaxSubAccounts;
	type IdentityInformation = IdentityInfo<MaxAdditionalFields>;
	type MaxRegistrars = MaxRegistrars;
	type Slashed = Treasury;
	type ForceOrigin = EnsureRootOrHalfCouncil;
	type RegistrarOrigin = EnsureRootOrHalfCouncil;
	type OffchainSignature = Signature;
	type SigningPublicKey = <Signature as traits::Verify>::Signer;
	type UsernameAuthorityOrigin = EnsureRoot<Self::AccountId>;
	type PendingUsernameExpiration = ConstU32<{ 7 * DAYS }>;
	type MaxSuffixLength = ConstU32<7>;
	type MaxUsernameLength = ConstU32<32>;
	type WeightInfo = pallet_identity::weights::SubstrateWeight<Runtime>;
}

parameter_types! {
	pub const ConfigDepositBase: Balance = 5 * DOLLARS;
	pub const FriendDepositFactor: Balance = 50 * CENTS;
	pub const MaxFriends: u16 = 9;
	pub const RecoveryDeposit: Balance = 5 * DOLLARS;
}

impl pallet_recovery::Config for Runtime {
	type RuntimeEvent = RuntimeEvent;
	type WeightInfo = pallet_recovery::weights::SubstrateWeight<Runtime>;
	type RuntimeCall = RuntimeCall;
	type Currency = Balances;
	type ConfigDepositBase = ConfigDepositBase;
	type FriendDepositFactor = FriendDepositFactor;
	type MaxFriends = MaxFriends;
	type RecoveryDeposit = RecoveryDeposit;
}

parameter_types! {
	pub const GraceStrikes: u32 = 10;
	pub const SocietyVotingPeriod: BlockNumber = 80 * HOURS;
	pub const ClaimPeriod: BlockNumber = 80 * HOURS;
	pub const PeriodSpend: Balance = 500 * DOLLARS;
	pub const MaxLockDuration: BlockNumber = 36 * 30 * DAYS;
	pub const ChallengePeriod: BlockNumber = 7 * DAYS;
	pub const MaxPayouts: u32 = 10;
	pub const MaxBids: u32 = 10;
	pub const SocietyPalletId: PalletId = PalletId(*b"py/socie");
}

impl pallet_society::Config for Runtime {
	type RuntimeEvent = RuntimeEvent;
	type PalletId = SocietyPalletId;
	type Currency = Balances;
	type Randomness = RandomnessCollectiveFlip;
	type GraceStrikes = GraceStrikes;
	type PeriodSpend = PeriodSpend;
	type VotingPeriod = SocietyVotingPeriod;
	type ClaimPeriod = ClaimPeriod;
	type MaxLockDuration = MaxLockDuration;
	type FounderSetOrigin =
		pallet_collective::EnsureProportionMoreThan<AccountId, CouncilCollective, 1, 2>;
	type ChallengePeriod = ChallengePeriod;
	type MaxPayouts = MaxPayouts;
	type MaxBids = MaxBids;
	type WeightInfo = pallet_society::weights::SubstrateWeight<Runtime>;
}

parameter_types! {
	pub const MinVestedTransfer: Balance = 100 * DOLLARS;
	pub UnvestedFundsAllowedWithdrawReasons: WithdrawReasons =
		WithdrawReasons::except(WithdrawReasons::TRANSFER | WithdrawReasons::RESERVE);
}

impl pallet_vesting::Config for Runtime {
	type RuntimeEvent = RuntimeEvent;
	type Currency = Balances;
	type BlockNumberToBalance = ConvertInto;
	type MinVestedTransfer = MinVestedTransfer;
	type WeightInfo = pallet_vesting::weights::SubstrateWeight<Runtime>;
	type UnvestedFundsAllowedWithdrawReasons = UnvestedFundsAllowedWithdrawReasons;
	type BlockNumberProvider = System;
	// `VestingInfo` encode length is 36bytes. 28 schedules gets encoded as 1009 bytes, which is the
	// highest number of schedules that encodes less than 2^10.
	const MAX_VESTING_SCHEDULES: u32 = 28;
}

impl pallet_mmr::Config for Runtime {
	const INDEXING_PREFIX: &'static [u8] = b"mmr";
	type Hashing = Keccak256;
	type LeafData = pallet_mmr::ParentNumberAndHash<Self>;
	type OnNewRoot = pallet_beefy_mmr::DepositBeefyDigest<Runtime>;
	type BlockHashProvider = pallet_mmr::DefaultBlockHashProvider<Runtime>;
	type WeightInfo = ();
	#[cfg(feature = "runtime-benchmarks")]
	type BenchmarkHelper = ();
}

parameter_types! {
	pub LeafVersion: MmrLeafVersion = MmrLeafVersion::new(0, 0);
}

impl pallet_beefy_mmr::Config for Runtime {
	type LeafVersion = LeafVersion;
	type BeefyAuthorityToMerkleLeaf = pallet_beefy_mmr::BeefyEcdsaToEthereum;
	type LeafExtra = Vec<u8>;
	type BeefyDataProvider = ();
	type WeightInfo = ();
}

parameter_types! {
	pub const LotteryPalletId: PalletId = PalletId(*b"py/lotto");
	pub const MaxCalls: u32 = 10;
	pub const MaxGenerateRandom: u32 = 10;
}

impl pallet_lottery::Config for Runtime {
	type PalletId = LotteryPalletId;
	type RuntimeCall = RuntimeCall;
	type Currency = Balances;
	type Randomness = RandomnessCollectiveFlip;
	type RuntimeEvent = RuntimeEvent;
	type ManagerOrigin = EnsureRoot<AccountId>;
	type MaxCalls = MaxCalls;
	type ValidateCall = Lottery;
	type MaxGenerateRandom = MaxGenerateRandom;
	type WeightInfo = pallet_lottery::weights::SubstrateWeight<Runtime>;
}

parameter_types! {
	pub const AssetDeposit: Balance = 100 * DOLLARS;
	pub const ApprovalDeposit: Balance = 1 * DOLLARS;
	pub const StringLimit: u32 = 50;
	pub const MetadataDepositBase: Balance = 10 * DOLLARS;
	pub const MetadataDepositPerByte: Balance = 1 * DOLLARS;
}

impl pallet_assets::Config<Instance1> for Runtime {
	type RuntimeEvent = RuntimeEvent;
	type Balance = u128;
	type AssetId = u32;
	type AssetIdParameter = codec::Compact<u32>;
	type Currency = Balances;
	type CreateOrigin = AsEnsureOriginWithArg<EnsureSigned<AccountId>>;
	type ForceOrigin = EnsureRoot<AccountId>;
	type AssetDeposit = AssetDeposit;
	type AssetAccountDeposit = ConstU128<DOLLARS>;
	type MetadataDepositBase = MetadataDepositBase;
	type MetadataDepositPerByte = MetadataDepositPerByte;
	type ApprovalDeposit = ApprovalDeposit;
	type StringLimit = StringLimit;
	type Freezer = ();
	type Extra = ();
	type CallbackHandle = ();
	type WeightInfo = pallet_assets::weights::SubstrateWeight<Runtime>;
	type RemoveItemsLimit = ConstU32<1000>;
	#[cfg(feature = "runtime-benchmarks")]
	type BenchmarkHelper = ();
}

ord_parameter_types! {
	pub const AssetConversionOrigin: AccountId = AccountIdConversion::<AccountId>::into_account_truncating(&AssetConversionPalletId::get());
}

impl pallet_assets::Config<Instance2> for Runtime {
	type RuntimeEvent = RuntimeEvent;
	type Balance = u128;
	type AssetId = u32;
	type AssetIdParameter = codec::Compact<u32>;
	type Currency = Balances;
	type CreateOrigin = AsEnsureOriginWithArg<EnsureSignedBy<AssetConversionOrigin, AccountId>>;
	type ForceOrigin = EnsureRoot<AccountId>;
	type AssetDeposit = AssetDeposit;
	type AssetAccountDeposit = ConstU128<DOLLARS>;
	type MetadataDepositBase = MetadataDepositBase;
	type MetadataDepositPerByte = MetadataDepositPerByte;
	type ApprovalDeposit = ApprovalDeposit;
	type StringLimit = StringLimit;
	type Freezer = ();
	type Extra = ();
	type WeightInfo = pallet_assets::weights::SubstrateWeight<Runtime>;
	type RemoveItemsLimit = ConstU32<1000>;
	type CallbackHandle = ();
	#[cfg(feature = "runtime-benchmarks")]
	type BenchmarkHelper = ();
}

parameter_types! {
	pub const AssetConversionPalletId: PalletId = PalletId(*b"py/ascon");
	pub const PoolSetupFee: Balance = 1 * DOLLARS; // should be more or equal to the existential deposit
	pub const MintMinLiquidity: Balance = 100;  // 100 is good enough when the main currency has 10-12 decimals.
	pub const LiquidityWithdrawalFee: Permill = Permill::from_percent(0);
	pub const Native: NativeOrWithId<u32> = NativeOrWithId::Native;
}

pub type NativeAndAssets =
	UnionOf<Balances, Assets, NativeFromLeft, NativeOrWithId<u32>, AccountId>;

impl pallet_asset_conversion::Config for Runtime {
	type RuntimeEvent = RuntimeEvent;
	type Balance = u128;
	type HigherPrecisionBalance = sp_core::U256;
	type AssetKind = NativeOrWithId<u32>;
	type Assets = NativeAndAssets;
	type PoolId = (Self::AssetKind, Self::AssetKind);
	type PoolLocator = Chain<
		WithFirstAsset<
			Native,
			AccountId,
			NativeOrWithId<u32>,
			AccountIdConverter<AssetConversionPalletId, Self::PoolId>,
		>,
		Ascending<
			AccountId,
			NativeOrWithId<u32>,
			AccountIdConverter<AssetConversionPalletId, Self::PoolId>,
		>,
	>;
	type PoolAssetId = <Self as pallet_assets::Config<Instance2>>::AssetId;
	type PoolAssets = PoolAssets;
	type PoolSetupFee = PoolSetupFee;
	type PoolSetupFeeAsset = Native;
	type PoolSetupFeeTarget = ResolveAssetTo<AssetConversionOrigin, Self::Assets>;
	type PalletId = AssetConversionPalletId;
	type LPFee = ConstU32<3>; // means 0.3%
	type LiquidityWithdrawalFee = LiquidityWithdrawalFee;
	type WeightInfo = pallet_asset_conversion::weights::SubstrateWeight<Runtime>;
	type MaxSwapPathLength = ConstU32<4>;
	type MintMinLiquidity = MintMinLiquidity;
	#[cfg(feature = "runtime-benchmarks")]
	type BenchmarkHelper = ();
}

impl pallet_asset_conversion_ops::Config for Runtime {
	type RuntimeEvent = RuntimeEvent;
	type PriorAccountIdConverter = pallet_asset_conversion::AccountIdConverterNoSeed<(
		NativeOrWithId<u32>,
		NativeOrWithId<u32>,
	)>;
	type AssetsRefund = <Runtime as pallet_asset_conversion::Config>::Assets;
	type PoolAssetsRefund = <Runtime as pallet_asset_conversion::Config>::PoolAssets;
	type PoolAssetsTeam = <Runtime as pallet_asset_conversion::Config>::PoolAssets;
	type DepositAsset = Balances;
	type WeightInfo = pallet_asset_conversion_ops::weights::SubstrateWeight<Runtime>;
}

parameter_types! {
	pub const QueueCount: u32 = 300;
	pub const MaxQueueLen: u32 = 1000;
	pub const FifoQueueLen: u32 = 500;
	pub const NisBasePeriod: BlockNumber = 30 * DAYS;
	pub const MinBid: Balance = 100 * DOLLARS;
	pub const MinReceipt: Perquintill = Perquintill::from_percent(1);
	pub const IntakePeriod: BlockNumber = 10;
	pub MaxIntakeWeight: Weight = MAXIMUM_BLOCK_WEIGHT / 10;
	pub const ThawThrottle: (Perquintill, BlockNumber) = (Perquintill::from_percent(25), 5);
	pub Target: Perquintill = Perquintill::zero();
	pub const NisPalletId: PalletId = PalletId(*b"py/nis  ");
}

impl pallet_nis::Config for Runtime {
	type WeightInfo = pallet_nis::weights::SubstrateWeight<Runtime>;
	type RuntimeEvent = RuntimeEvent;
	type Currency = Balances;
	type CurrencyBalance = Balance;
	type FundOrigin = frame_system::EnsureSigned<AccountId>;
	type Counterpart = ItemOf<Assets, ConstU32<9u32>, AccountId>;
	type CounterpartAmount = WithMaximumOf<ConstU128<21_000_000_000_000_000_000u128>>;
	type Deficit = ();
	type IgnoredIssuance = ();
	type Target = Target;
	type PalletId = NisPalletId;
	type QueueCount = QueueCount;
	type MaxQueueLen = MaxQueueLen;
	type FifoQueueLen = FifoQueueLen;
	type BasePeriod = NisBasePeriod;
	type MinBid = MinBid;
	type MinReceipt = MinReceipt;
	type IntakePeriod = IntakePeriod;
	type MaxIntakeWeight = MaxIntakeWeight;
	type ThawThrottle = ThawThrottle;
	type RuntimeHoldReason = RuntimeHoldReason;
	#[cfg(feature = "runtime-benchmarks")]
	type BenchmarkSetup = SetupAsset;
}

#[cfg(feature = "runtime-benchmarks")]
pub struct SetupAsset;
#[cfg(feature = "runtime-benchmarks")]
impl pallet_nis::BenchmarkSetup for SetupAsset {
	fn create_counterpart_asset() {
		let owner = AccountId::from([0u8; 32]);
		// this may or may not fail depending on if the chain spec or runtime genesis is used.
		let _ = Assets::force_create(
			RuntimeOrigin::root(),
			9u32.into(),
			sp_runtime::MultiAddress::Id(owner),
			true,
			1,
		);
	}
}

parameter_types! {
	pub const CollectionDeposit: Balance = 100 * DOLLARS;
	pub const ItemDeposit: Balance = 1 * DOLLARS;
	pub const ApprovalsLimit: u32 = 20;
	pub const ItemAttributesApprovalsLimit: u32 = 20;
	pub const MaxTips: u32 = 10;
	pub const MaxDeadlineDuration: BlockNumber = 12 * 30 * DAYS;
}

impl pallet_uniques::Config for Runtime {
	type RuntimeEvent = RuntimeEvent;
	type CollectionId = u32;
	type ItemId = u32;
	type Currency = Balances;
	type ForceOrigin = frame_system::EnsureRoot<AccountId>;
	type CollectionDeposit = CollectionDeposit;
	type ItemDeposit = ItemDeposit;
	type MetadataDepositBase = MetadataDepositBase;
	type AttributeDepositBase = MetadataDepositBase;
	type DepositPerByte = MetadataDepositPerByte;
	type StringLimit = ConstU32<128>;
	type KeyLimit = ConstU32<32>;
	type ValueLimit = ConstU32<64>;
	type WeightInfo = pallet_uniques::weights::SubstrateWeight<Runtime>;
	#[cfg(feature = "runtime-benchmarks")]
	type Helper = ();
	type CreateOrigin = AsEnsureOriginWithArg<EnsureSigned<AccountId>>;
	type Locker = ();
}

parameter_types! {
	pub const Budget: Balance = 10_000 * DOLLARS;
	pub TreasuryAccount: AccountId = Treasury::account_id();
}

pub struct SalaryForRank;
impl GetSalary<u16, AccountId, Balance> for SalaryForRank {
	fn get_salary(a: u16, _: &AccountId) -> Balance {
		Balance::from(a) * 1000 * DOLLARS
	}
}

impl pallet_salary::Config for Runtime {
	type WeightInfo = ();
	type RuntimeEvent = RuntimeEvent;
	type Paymaster = PayFromAccount<Balances, TreasuryAccount>;
	type Members = RankedCollective;
	type Salary = SalaryForRank;
	type RegistrationPeriod = ConstU32<200>;
	type PayoutPeriod = ConstU32<200>;
	type Budget = Budget;
}

impl pallet_core_fellowship::Config for Runtime {
	type WeightInfo = ();
	type RuntimeEvent = RuntimeEvent;
	type Members = RankedCollective;
	type Balance = Balance;
	type ParamsOrigin = frame_system::EnsureRoot<AccountId>;
	type InductOrigin = pallet_core_fellowship::EnsureInducted<Runtime, (), 1>;
	type ApproveOrigin = EnsureRootWithSuccess<AccountId, ConstU16<9>>;
	type PromoteOrigin = EnsureRootWithSuccess<AccountId, ConstU16<9>>;
	type FastPromoteOrigin = Self::PromoteOrigin;
	type EvidenceSize = ConstU32<16_384>;
	type MaxRank = ConstU32<9>;
}

parameter_types! {
	pub const NftFractionalizationPalletId: PalletId = PalletId(*b"fraction");
	pub NewAssetSymbol: BoundedVec<u8, StringLimit> = (*b"FRAC").to_vec().try_into().unwrap();
	pub NewAssetName: BoundedVec<u8, StringLimit> = (*b"Frac").to_vec().try_into().unwrap();
}

impl pallet_nft_fractionalization::Config for Runtime {
	type RuntimeEvent = RuntimeEvent;
	type Deposit = AssetDeposit;
	type Currency = Balances;
	type NewAssetSymbol = NewAssetSymbol;
	type NewAssetName = NewAssetName;
	type StringLimit = StringLimit;
	type NftCollectionId = <Self as pallet_nfts::Config>::CollectionId;
	type NftId = <Self as pallet_nfts::Config>::ItemId;
	type AssetBalance = <Self as pallet_balances::Config>::Balance;
	type AssetId = <Self as pallet_assets::Config<Instance1>>::AssetId;
	type Assets = Assets;
	type Nfts = Nfts;
	type PalletId = NftFractionalizationPalletId;
	type WeightInfo = pallet_nft_fractionalization::weights::SubstrateWeight<Runtime>;
	type RuntimeHoldReason = RuntimeHoldReason;
	#[cfg(feature = "runtime-benchmarks")]
	type BenchmarkHelper = ();
}

parameter_types! {
	pub Features: PalletFeatures = PalletFeatures::all_enabled();
	pub const MaxAttributesPerCall: u32 = 10;
}

impl pallet_nfts::Config for Runtime {
	type RuntimeEvent = RuntimeEvent;
	type CollectionId = u32;
	type ItemId = u32;
	type Currency = Balances;
	type ForceOrigin = frame_system::EnsureRoot<AccountId>;
	type CollectionDeposit = CollectionDeposit;
	type ItemDeposit = ItemDeposit;
	type MetadataDepositBase = MetadataDepositBase;
	type AttributeDepositBase = MetadataDepositBase;
	type DepositPerByte = MetadataDepositPerByte;
	type StringLimit = ConstU32<256>;
	type KeyLimit = ConstU32<64>;
	type ValueLimit = ConstU32<256>;
	type ApprovalsLimit = ApprovalsLimit;
	type ItemAttributesApprovalsLimit = ItemAttributesApprovalsLimit;
	type MaxTips = MaxTips;
	type MaxDeadlineDuration = MaxDeadlineDuration;
	type MaxAttributesPerCall = MaxAttributesPerCall;
	type Features = Features;
	type OffchainSignature = Signature;
	type OffchainPublic = <Signature as traits::Verify>::Signer;
	type WeightInfo = pallet_nfts::weights::SubstrateWeight<Runtime>;
	#[cfg(feature = "runtime-benchmarks")]
	type Helper = ();
	type CreateOrigin = AsEnsureOriginWithArg<EnsureSigned<AccountId>>;
	type Locker = ();
}

impl pallet_transaction_storage::Config for Runtime {
	type RuntimeEvent = RuntimeEvent;
	type Currency = Balances;
	type RuntimeHoldReason = RuntimeHoldReason;
	type RuntimeCall = RuntimeCall;
	type FeeDestination = ();
	type WeightInfo = pallet_transaction_storage::weights::SubstrateWeight<Runtime>;
	type MaxBlockTransactions =
		ConstU32<{ pallet_transaction_storage::DEFAULT_MAX_BLOCK_TRANSACTIONS }>;
	type MaxTransactionSize =
		ConstU32<{ pallet_transaction_storage::DEFAULT_MAX_TRANSACTION_SIZE }>;
}

impl pallet_whitelist::Config for Runtime {
	type RuntimeEvent = RuntimeEvent;
	type RuntimeCall = RuntimeCall;
	type WhitelistOrigin = EnsureRoot<AccountId>;
	type DispatchWhitelistedOrigin = EnsureRoot<AccountId>;
	type Preimages = Preimage;
	type WeightInfo = pallet_whitelist::weights::SubstrateWeight<Runtime>;
}

parameter_types! {
	pub const MigrationSignedDepositPerItem: Balance = 1 * CENTS;
	pub const MigrationSignedDepositBase: Balance = 20 * DOLLARS;
	pub const MigrationMaxKeyLen: u32 = 512;
}

impl pallet_state_trie_migration::Config for Runtime {
	type RuntimeEvent = RuntimeEvent;
	type ControlOrigin = EnsureRoot<AccountId>;
	type Currency = Balances;
	type RuntimeHoldReason = RuntimeHoldReason;
	type MaxKeyLen = MigrationMaxKeyLen;
	type SignedDepositPerItem = MigrationSignedDepositPerItem;
	type SignedDepositBase = MigrationSignedDepositBase;
	// Warning: this is not advised, as it might allow the chain to be temporarily DOS-ed.
	// Preferably, if the chain's governance/maintenance team is planning on using a specific
	// account for the migration, put it here to make sure only that account can trigger the signed
	// migrations.
	type SignedFilter = EnsureSigned<Self::AccountId>;
	type WeightInfo = ();
}

const ALLIANCE_MOTION_DURATION_IN_BLOCKS: BlockNumber = 5 * DAYS;

parameter_types! {
	pub const AllianceMotionDuration: BlockNumber = ALLIANCE_MOTION_DURATION_IN_BLOCKS;
	pub const AllianceMaxProposals: u32 = 100;
	pub const AllianceMaxMembers: u32 = 100;
}

type AllianceCollective = pallet_collective::Instance3;
impl pallet_collective::Config<AllianceCollective> for Runtime {
	type RuntimeOrigin = RuntimeOrigin;
	type Proposal = RuntimeCall;
	type RuntimeEvent = RuntimeEvent;
	type MotionDuration = AllianceMotionDuration;
	type MaxProposals = AllianceMaxProposals;
	type MaxMembers = AllianceMaxMembers;
	type DefaultVote = pallet_collective::PrimeDefaultVote;
	type WeightInfo = pallet_collective::weights::SubstrateWeight<Runtime>;
	type SetMembersOrigin = EnsureRoot<Self::AccountId>;
	type MaxProposalWeight = MaxCollectivesProposalWeight;
	type DisapproveOrigin = EnsureRoot<Self::AccountId>;
	type KillOrigin = EnsureRoot<Self::AccountId>;
	type Consideration = ();
}

parameter_types! {
	pub const MaxFellows: u32 = AllianceMaxMembers::get();
	pub const MaxAllies: u32 = 100;
	pub const AllyDeposit: Balance = 10 * DOLLARS;
	pub const RetirementPeriod: BlockNumber = ALLIANCE_MOTION_DURATION_IN_BLOCKS + (1 * DAYS);
}

impl pallet_alliance::Config for Runtime {
	type RuntimeEvent = RuntimeEvent;
	type Proposal = RuntimeCall;
	type AdminOrigin = EitherOfDiverse<
		EnsureRoot<AccountId>,
		pallet_collective::EnsureProportionMoreThan<AccountId, AllianceCollective, 2, 3>,
	>;
	type MembershipManager = EitherOfDiverse<
		EnsureRoot<AccountId>,
		pallet_collective::EnsureProportionMoreThan<AccountId, AllianceCollective, 2, 3>,
	>;
	type AnnouncementOrigin = EitherOfDiverse<
		EnsureRoot<AccountId>,
		pallet_collective::EnsureProportionMoreThan<AccountId, AllianceCollective, 2, 3>,
	>;
	type Currency = Balances;
	type Slashed = Treasury;
	type InitializeMembers = AllianceMotion;
	type MembershipChanged = AllianceMotion;
	#[cfg(not(feature = "runtime-benchmarks"))]
	type IdentityVerifier = AllianceIdentityVerifier;
	#[cfg(feature = "runtime-benchmarks")]
	type IdentityVerifier = ();
	type ProposalProvider = AllianceProposalProvider;
	type MaxProposals = AllianceMaxProposals;
	type MaxFellows = MaxFellows;
	type MaxAllies = MaxAllies;
	type MaxUnscrupulousItems = ConstU32<100>;
	type MaxWebsiteUrlLength = ConstU32<255>;
	type MaxAnnouncementsCount = ConstU32<100>;
	type MaxMembersCount = AllianceMaxMembers;
	type AllyDeposit = AllyDeposit;
	type WeightInfo = pallet_alliance::weights::SubstrateWeight<Runtime>;
	type RetirementPeriod = RetirementPeriod;
}

impl frame_benchmarking_pallet_pov::Config for Runtime {
	type RuntimeEvent = RuntimeEvent;
}

parameter_types! {
	pub StatementCost: Balance = 1 * DOLLARS;
	pub StatementByteCost: Balance = 100 * MILLICENTS;
	pub const MinAllowedStatements: u32 = 4;
	pub const MaxAllowedStatements: u32 = 10;
	pub const MinAllowedBytes: u32 = 1024;
	pub const MaxAllowedBytes: u32 = 4096;
}

impl pallet_statement::Config for Runtime {
	type RuntimeEvent = RuntimeEvent;
	type Currency = Balances;
	type StatementCost = StatementCost;
	type ByteCost = StatementByteCost;
	type MinAllowedStatements = MinAllowedStatements;
	type MaxAllowedStatements = MaxAllowedStatements;
	type MinAllowedBytes = MinAllowedBytes;
	type MaxAllowedBytes = MaxAllowedBytes;
}

parameter_types! {
	pub MbmServiceWeight: Weight = Perbill::from_percent(80) * RuntimeBlockWeights::get().max_block;
}

impl pallet_migrations::Config for Runtime {
	type RuntimeEvent = RuntimeEvent;
	#[cfg(not(feature = "runtime-benchmarks"))]
	type Migrations = ();
	// Benchmarks need mocked migrations to guarantee that they succeed.
	#[cfg(feature = "runtime-benchmarks")]
	type Migrations = pallet_migrations::mock_helpers::MockedMigrations;
	type CursorMaxLen = ConstU32<65_536>;
	type IdentifierMaxLen = ConstU32<256>;
	type MigrationStatusHandler = ();
	type FailedMigrationHandler = frame_support::migrations::FreezeChainOnFailedMigration;
	type MaxServiceWeight = MbmServiceWeight;
	type WeightInfo = pallet_migrations::weights::SubstrateWeight<Runtime>;
}

parameter_types! {
	pub const BrokerPalletId: PalletId = PalletId(*b"py/broke");
}

pub struct IntoAuthor;
impl OnUnbalanced<Credit<AccountId, Balances>> for IntoAuthor {
	fn on_nonzero_unbalanced(credit: Credit<AccountId, Balances>) {
		if let Some(author) = Authorship::author() {
			let _ = <Balances as Balanced<_>>::resolve(&author, credit);
		}
	}
}

pub struct CoretimeProvider;
impl CoretimeInterface for CoretimeProvider {
	type AccountId = AccountId;
	type Balance = Balance;
	type RelayChainBlockNumberProvider = System;
	fn request_core_count(_count: CoreIndex) {}
	fn request_revenue_info_at(_when: u32) {}
	fn credit_account(_who: Self::AccountId, _amount: Self::Balance) {}
	fn assign_core(
		_core: CoreIndex,
		_begin: u32,
		_assignment: Vec<(CoreAssignment, PartsOf57600)>,
		_end_hint: Option<u32>,
	) {
	}
}

pub struct SovereignAccountOf;
// Dummy implementation which converts `TaskId` to `AccountId`.
impl MaybeConvert<TaskId, AccountId> for SovereignAccountOf {
	fn maybe_convert(task: TaskId) -> Option<AccountId> {
		let mut account: [u8; 32] = [0; 32];
		account[..4].copy_from_slice(&task.to_le_bytes());
		Some(account.into())
	}
}
impl pallet_broker::Config for Runtime {
	type RuntimeEvent = RuntimeEvent;
	type Currency = Balances;
	type OnRevenue = IntoAuthor;
	type TimeslicePeriod = ConstU32<2>;
	type MaxLeasedCores = ConstU32<5>;
	type MaxReservedCores = ConstU32<5>;
	type Coretime = CoretimeProvider;
	type ConvertBalance = traits::Identity;
	type WeightInfo = ();
	type PalletId = BrokerPalletId;
	type AdminOrigin = EnsureRoot<AccountId>;
	type SovereignAccountOf = SovereignAccountOf;
	type MaxAutoRenewals = ConstU32<10>;
	type PriceAdapter = pallet_broker::CenterTargetPrice<Balance>;
}

parameter_types! {
	pub const MixnetNumCoverToCurrentBlocks: BlockNumber = 3;
	pub const MixnetNumRequestsToCurrentBlocks: BlockNumber = 3;
	pub const MixnetNumCoverToPrevBlocks: BlockNumber = 3;
	pub const MixnetNumRegisterStartSlackBlocks: BlockNumber = 3;
	pub const MixnetNumRegisterEndSlackBlocks: BlockNumber = 3;
	pub const MixnetRegistrationPriority: TransactionPriority = ImOnlineUnsignedPriority::get() - 1;
}

impl pallet_mixnet::Config for Runtime {
	type MaxAuthorities = MaxAuthorities;
	type MaxExternalAddressSize = ConstU32<128>;
	type MaxExternalAddressesPerMixnode = ConstU32<16>;
	type NextSessionRotation = Babe;
	type NumCoverToCurrentBlocks = MixnetNumCoverToCurrentBlocks;
	type NumRequestsToCurrentBlocks = MixnetNumRequestsToCurrentBlocks;
	type NumCoverToPrevBlocks = MixnetNumCoverToPrevBlocks;
	type NumRegisterStartSlackBlocks = MixnetNumRegisterStartSlackBlocks;
	type NumRegisterEndSlackBlocks = MixnetNumRegisterEndSlackBlocks;
	type RegistrationPriority = MixnetRegistrationPriority;
	type MinMixnodes = ConstU32<7>; // Low to allow small testing networks
}

/// Dynamic parameters that can be changed at runtime through the
/// `pallet_parameters::set_parameter`.
#[dynamic_params(RuntimeParameters, pallet_parameters::Parameters::<Runtime>)]
pub mod dynamic_params {
	use super::*;

	#[dynamic_pallet_params]
	#[codec(index = 0)]
	pub mod storage {
		/// Configures the base deposit of storing some data.
		#[codec(index = 0)]
		pub static BaseDeposit: Balance = 1 * DOLLARS;

		/// Configures the per-byte deposit of storing some data.
		#[codec(index = 1)]
		pub static ByteDeposit: Balance = 1 * CENTS;
	}
}

#[cfg(feature = "runtime-benchmarks")]
impl Default for RuntimeParameters {
	fn default() -> Self {
		RuntimeParameters::Storage(dynamic_params::storage::Parameters::BaseDeposit(
			dynamic_params::storage::BaseDeposit,
			Some(1 * DOLLARS),
		))
	}
}

pub struct DynamicParametersManagerOrigin;
impl EnsureOriginWithArg<RuntimeOrigin, RuntimeParametersKey> for DynamicParametersManagerOrigin {
	type Success = ();

	fn try_origin(
		origin: RuntimeOrigin,
		key: &RuntimeParametersKey,
	) -> Result<Self::Success, RuntimeOrigin> {
		match key {
			RuntimeParametersKey::Storage(_) => {
				frame_system::ensure_root(origin.clone()).map_err(|_| origin)?;
				return Ok(())
			},
		}
	}

	#[cfg(feature = "runtime-benchmarks")]
	fn try_successful_origin(_key: &RuntimeParametersKey) -> Result<RuntimeOrigin, ()> {
		Ok(RuntimeOrigin::root())
	}
}

impl pallet_parameters::Config for Runtime {
	type RuntimeParameters = RuntimeParameters;
	type RuntimeEvent = RuntimeEvent;
	type AdminOrigin = DynamicParametersManagerOrigin;
	type WeightInfo = ();
}

#[frame_support::runtime]
mod runtime {
	use super::*;

	#[runtime::runtime]
	#[runtime::derive(
		RuntimeCall,
		RuntimeEvent,
		RuntimeError,
		RuntimeOrigin,
		RuntimeFreezeReason,
		RuntimeHoldReason,
		RuntimeSlashReason,
		RuntimeLockId,
		RuntimeTask
	)]
	pub struct Runtime;

	#[runtime::pallet_index(0)]
	pub type System = frame_system::Pallet<Runtime>;

	#[runtime::pallet_index(1)]
	pub type Utility = pallet_utility::Pallet<Runtime>;

	#[runtime::pallet_index(2)]
	pub type Babe = pallet_babe::Pallet<Runtime>;

	#[runtime::pallet_index(3)]
	pub type Timestamp = pallet_timestamp::Pallet<Runtime>;

	// Authorship must be before session in order to note author in the correct session and era
	// for im-online and staking.
	#[runtime::pallet_index(4)]
	pub type Authorship = pallet_authorship::Pallet<Runtime>;

	#[runtime::pallet_index(5)]
	pub type Indices = pallet_indices::Pallet<Runtime>;

	#[runtime::pallet_index(6)]
	pub type Balances = pallet_balances::Pallet<Runtime>;

	#[runtime::pallet_index(7)]
	pub type TransactionPayment = pallet_transaction_payment::Pallet<Runtime>;

	#[runtime::pallet_index(9)]
	pub type AssetConversionTxPayment = pallet_asset_conversion_tx_payment::Pallet<Runtime>;

	#[runtime::pallet_index(10)]
	pub type ElectionProviderMultiPhase = pallet_election_provider_multi_phase::Pallet<Runtime>;

	#[runtime::pallet_index(11)]
	pub type Staking = pallet_staking::Pallet<Runtime>;

	#[runtime::pallet_index(12)]
	pub type Session = pallet_session::Pallet<Runtime>;

	#[runtime::pallet_index(13)]
	pub type Democracy = pallet_democracy::Pallet<Runtime>;

	#[runtime::pallet_index(14)]
	pub type Council = pallet_collective::Pallet<Runtime, Instance1>;

	#[runtime::pallet_index(15)]
	pub type TechnicalCommittee = pallet_collective::Pallet<Runtime, Instance2>;

	#[runtime::pallet_index(16)]
	pub type Elections = pallet_elections_phragmen::Pallet<Runtime>;

	#[runtime::pallet_index(17)]
	pub type TechnicalMembership = pallet_membership::Pallet<Runtime, Instance1>;

	#[runtime::pallet_index(18)]
	pub type Grandpa = pallet_grandpa::Pallet<Runtime>;

	#[runtime::pallet_index(19)]
	pub type Treasury = pallet_treasury::Pallet<Runtime>;

	#[runtime::pallet_index(20)]
	pub type AssetRate = pallet_asset_rate::Pallet<Runtime>;

	#[runtime::pallet_index(21)]
	pub type Contracts = pallet_contracts::Pallet<Runtime>;

	#[runtime::pallet_index(22)]
	pub type Sudo = pallet_sudo::Pallet<Runtime>;

	#[runtime::pallet_index(23)]
	pub type ImOnline = pallet_im_online::Pallet<Runtime>;

	#[runtime::pallet_index(24)]
	pub type AuthorityDiscovery = pallet_authority_discovery::Pallet<Runtime>;

	#[runtime::pallet_index(25)]
	pub type Offences = pallet_offences::Pallet<Runtime>;

	#[runtime::pallet_index(26)]
	pub type Historical = pallet_session_historical::Pallet<Runtime>;

	#[runtime::pallet_index(27)]
	pub type RandomnessCollectiveFlip = pallet_insecure_randomness_collective_flip::Pallet<Runtime>;

	#[runtime::pallet_index(28)]
	pub type Identity = pallet_identity::Pallet<Runtime>;

	#[runtime::pallet_index(29)]
	pub type Society = pallet_society::Pallet<Runtime>;

	#[runtime::pallet_index(30)]
	pub type Recovery = pallet_recovery::Pallet<Runtime>;

	#[runtime::pallet_index(31)]
	pub type Vesting = pallet_vesting::Pallet<Runtime>;

	#[runtime::pallet_index(32)]
	pub type Scheduler = pallet_scheduler::Pallet<Runtime>;

	#[runtime::pallet_index(33)]
	pub type Glutton = pallet_glutton::Pallet<Runtime>;

	#[runtime::pallet_index(34)]
	pub type Preimage = pallet_preimage::Pallet<Runtime>;

	#[runtime::pallet_index(35)]
	pub type Proxy = pallet_proxy::Pallet<Runtime>;

	#[runtime::pallet_index(36)]
	pub type Multisig = pallet_multisig::Pallet<Runtime>;

	#[runtime::pallet_index(37)]
	pub type Bounties = pallet_bounties::Pallet<Runtime>;

	#[runtime::pallet_index(38)]
	pub type Tips = pallet_tips::Pallet<Runtime>;

	#[runtime::pallet_index(39)]
	pub type Assets = pallet_assets::Pallet<Runtime, Instance1>;

	#[runtime::pallet_index(40)]
	pub type PoolAssets = pallet_assets::Pallet<Runtime, Instance2>;

	#[runtime::pallet_index(41)]
	pub type Beefy = pallet_beefy::Pallet<Runtime>;

	// MMR leaf construction must be after session in order to have a leaf's next_auth_set
	// refer to block<N>. See issue polkadot-fellows/runtimes#160 for details.
	#[runtime::pallet_index(42)]
	pub type Mmr = pallet_mmr::Pallet<Runtime>;

	#[runtime::pallet_index(43)]
	pub type MmrLeaf = pallet_beefy_mmr::Pallet<Runtime>;

	#[runtime::pallet_index(44)]
	pub type Lottery = pallet_lottery::Pallet<Runtime>;

	#[runtime::pallet_index(45)]
	pub type Nis = pallet_nis::Pallet<Runtime>;

	#[runtime::pallet_index(46)]
	pub type Uniques = pallet_uniques::Pallet<Runtime>;

	#[runtime::pallet_index(47)]
	pub type Nfts = pallet_nfts::Pallet<Runtime>;

	#[runtime::pallet_index(48)]
	pub type NftFractionalization = pallet_nft_fractionalization::Pallet<Runtime>;

	#[runtime::pallet_index(49)]
	pub type Salary = pallet_salary::Pallet<Runtime>;

	#[runtime::pallet_index(50)]
	pub type CoreFellowship = pallet_core_fellowship::Pallet<Runtime>;

	#[runtime::pallet_index(51)]
	pub type TransactionStorage = pallet_transaction_storage::Pallet<Runtime>;

	#[runtime::pallet_index(52)]
	pub type VoterList = pallet_bags_list::Pallet<Runtime, Instance1>;

	#[runtime::pallet_index(53)]
	pub type StateTrieMigration = pallet_state_trie_migration::Pallet<Runtime>;

	#[runtime::pallet_index(54)]
	pub type ChildBounties = pallet_child_bounties::Pallet<Runtime>;

	#[runtime::pallet_index(55)]
	pub type Referenda = pallet_referenda::Pallet<Runtime>;

	#[runtime::pallet_index(56)]
	pub type Remark = pallet_remark::Pallet<Runtime>;

	#[runtime::pallet_index(57)]
	pub type RootTesting = pallet_root_testing::Pallet<Runtime>;

	#[runtime::pallet_index(58)]
	pub type ConvictionVoting = pallet_conviction_voting::Pallet<Runtime>;

	#[runtime::pallet_index(59)]
	pub type Whitelist = pallet_whitelist::Pallet<Runtime>;

	#[runtime::pallet_index(60)]
	pub type AllianceMotion = pallet_collective::Pallet<Runtime, Instance3>;

	#[runtime::pallet_index(61)]
	pub type Alliance = pallet_alliance::Pallet<Runtime>;

	#[runtime::pallet_index(62)]
	pub type NominationPools = pallet_nomination_pools::Pallet<Runtime>;

	#[runtime::pallet_index(63)]
	pub type RankedPolls = pallet_referenda::Pallet<Runtime, Instance2>;

	#[runtime::pallet_index(64)]
	pub type RankedCollective = pallet_ranked_collective::Pallet<Runtime>;

	#[runtime::pallet_index(65)]
	pub type AssetConversion = pallet_asset_conversion::Pallet<Runtime>;

	#[runtime::pallet_index(66)]
	pub type FastUnstake = pallet_fast_unstake::Pallet<Runtime>;

	#[runtime::pallet_index(67)]
	pub type MessageQueue = pallet_message_queue::Pallet<Runtime>;

	#[runtime::pallet_index(68)]
	pub type Pov = frame_benchmarking_pallet_pov::Pallet<Runtime>;

	#[runtime::pallet_index(69)]
	pub type TxPause = pallet_tx_pause::Pallet<Runtime>;

	#[runtime::pallet_index(70)]
	pub type SafeMode = pallet_safe_mode::Pallet<Runtime>;

	#[runtime::pallet_index(71)]
	pub type Statement = pallet_statement::Pallet<Runtime>;

	#[runtime::pallet_index(72)]
	pub type MultiBlockMigrations = pallet_migrations::Pallet<Runtime>;

	#[runtime::pallet_index(73)]
	pub type Broker = pallet_broker::Pallet<Runtime>;

	#[runtime::pallet_index(74)]
	pub type TasksExample = pallet_example_tasks::Pallet<Runtime>;

	#[runtime::pallet_index(75)]
	pub type Mixnet = pallet_mixnet::Pallet<Runtime>;

	#[runtime::pallet_index(76)]
	pub type Parameters = pallet_parameters::Pallet<Runtime>;

	#[runtime::pallet_index(77)]
	pub type SkipFeelessPayment = pallet_skip_feeless_payment::Pallet<Runtime>;

	#[runtime::pallet_index(78)]
	pub type PalletExampleMbms = pallet_example_mbm::Pallet<Runtime>;

	#[runtime::pallet_index(79)]
	pub type AssetConversionMigration = pallet_asset_conversion_ops::Pallet<Runtime>;

	#[runtime::pallet_index(80)]
	pub type Revive = pallet_revive::Pallet<Runtime>;
}

<<<<<<< HEAD
impl TryInto<pallet_revive::Call<Runtime>> for RuntimeCall {
	type Error = ();
	fn try_into(self) -> Result<pallet_revive::Call<Runtime>, Self::Error> {
		match self {
=======
impl TryFrom<RuntimeCall> for pallet_revive::Call<Runtime> {
	type Error = ();

	fn try_from(value: RuntimeCall) -> Result<Self, Self::Error> {
		match value {
>>>>>>> 3183d677
			RuntimeCall::Revive(call) => Ok(call),
			_ => Err(()),
		}
	}
}
<<<<<<< HEAD

=======
>>>>>>> 3183d677
/// The address format for describing accounts.
pub type Address = sp_runtime::MultiAddress<AccountId, AccountIndex>;
/// Block header type as expected by this runtime.
pub type Header = generic::Header<BlockNumber, BlakeTwo256>;
/// Block type as expected by this runtime.
pub type Block = generic::Block<Header, UncheckedExtrinsic>;
/// A Block signed with a Justification
pub type SignedBlock = generic::SignedBlock<Block>;
/// BlockId type as expected by this runtime.
pub type BlockId = generic::BlockId<Block>;
/// The SignedExtension to the basic transaction logic.
///
/// When you change this, you **MUST** modify [`sign`] in `bin/node/testing/src/keyring.rs`!
///
/// [`sign`]: <../../testing/src/keyring.rs.html>
pub type SignedExtra = (
	frame_system::CheckNonZeroSender<Runtime>,
	frame_system::CheckSpecVersion<Runtime>,
	frame_system::CheckTxVersion<Runtime>,
	frame_system::CheckGenesis<Runtime>,
	frame_system::CheckEra<Runtime>,
	frame_system::CheckNonce<Runtime>,
	frame_system::CheckWeight<Runtime>,
	pallet_skip_feeless_payment::SkipCheckIfFeeless<
		Runtime,
		pallet_asset_conversion_tx_payment::ChargeAssetTxPayment<Runtime>,
	>,
	frame_metadata_hash_extension::CheckMetadataHash<Runtime>,
	pallet_revive::evm::runtime::CheckEthTransact<Runtime>,
);

#[derive(Clone, PartialEq, Eq, Debug)]
pub struct EthSignedExtra;

impl EthExtra for EthSignedExtra {
	type Config = Runtime;
	type Extra = SignedExtra;

	fn get_eth_transact_extra(nonce: u32, eth_fee: u128) -> Self::Extra {
		(
			frame_system::CheckNonZeroSender::<Runtime>::new(),
			frame_system::CheckSpecVersion::<Runtime>::new(),
			frame_system::CheckTxVersion::<Runtime>::new(),
			frame_system::CheckGenesis::<Runtime>::new(),
			frame_system::CheckEra::from(crate::generic::Era::Immortal),
			frame_system::CheckNonce::<Runtime>::from(nonce),
			frame_system::CheckWeight::<Runtime>::new(),
			pallet_asset_conversion_tx_payment::ChargeAssetTxPayment::<Runtime>::from(0, None)
				.into(),
			frame_metadata_hash_extension::CheckMetadataHash::<Runtime>::new(false),
			pallet_revive::evm::runtime::CheckEthTransact::<Runtime>::from(eth_fee),
		)
	}
}

/// Unchecked extrinsic type as expected by this runtime.
pub type UncheckedExtrinsic =
	pallet_revive::evm::runtime::UncheckedExtrinsic<RuntimeCall, EthSignedExtra>;

/// The payload being signed in transactions.
pub type SignedPayload = generic::SignedPayload<RuntimeCall, SignedExtra>;
/// Extrinsic type that has already been checked.
pub type CheckedExtrinsic = generic::CheckedExtrinsic<AccountId, RuntimeCall, SignedExtra>;
/// Executive: handles dispatch to the various modules.
pub type Executive = frame_executive::Executive<
	Runtime,
	Block,
	frame_system::ChainContext<Runtime>,
	Runtime,
	AllPalletsWithSystem,
	Migrations,
>;

// We don't have a limit in the Relay Chain.
const IDENTITY_MIGRATION_KEY_LIMIT: u64 = u64::MAX;

// All migrations executed on runtime upgrade as a nested tuple of types implementing
// `OnRuntimeUpgrade`. Note: These are examples and do not need to be run directly
// after the genesis block.
type Migrations = (
	pallet_nomination_pools::migration::versioned::V6ToV7<Runtime>,
	pallet_alliance::migration::Migration<Runtime>,
	pallet_contracts::Migration<Runtime>,
	pallet_identity::migration::versioned::V0ToV1<Runtime, IDENTITY_MIGRATION_KEY_LIMIT>,
);

type EventRecord = frame_system::EventRecord<
	<Runtime as frame_system::Config>::RuntimeEvent,
	<Runtime as frame_system::Config>::Hash,
>;

parameter_types! {
	pub const BeefySetIdSessionEntries: u32 = BondingDuration::get() * SessionsPerEra::get();
}

impl pallet_beefy::Config for Runtime {
	type BeefyId = BeefyId;
	type MaxAuthorities = MaxAuthorities;
	type MaxNominators = ConstU32<0>;
	type MaxSetIdSessionEntries = BeefySetIdSessionEntries;
	type OnNewValidatorSet = MmrLeaf;
	type AncestryHelper = MmrLeaf;
	type WeightInfo = ();
	type KeyOwnerProof = sp_session::MembershipProof;
	type EquivocationReportSystem =
		pallet_beefy::EquivocationReportSystem<Self, Offences, Historical, ReportLongevity>;
}

/// MMR helper types.
mod mmr {
	use super::*;
	pub use pallet_mmr::primitives::*;

	pub type Leaf = <<Runtime as pallet_mmr::Config>::LeafData as LeafDataProvider>::LeafData;
	pub type Hash = <Hashing as sp_runtime::traits::Hash>::Output;
	pub type Hashing = <Runtime as pallet_mmr::Config>::Hashing;
}

#[cfg(feature = "runtime-benchmarks")]
mod benches {
	polkadot_sdk::frame_benchmarking::define_benchmarks!(
		[frame_benchmarking, BaselineBench::<Runtime>]
		[frame_benchmarking_pallet_pov, Pov]
		[pallet_alliance, Alliance]
		[pallet_assets, Assets]
		[pallet_babe, Babe]
		[pallet_bags_list, VoterList]
		[pallet_balances, Balances]
		[pallet_beefy_mmr, MmrLeaf]
		[pallet_bounties, Bounties]
		[pallet_broker, Broker]
		[pallet_child_bounties, ChildBounties]
		[pallet_collective, Council]
		[pallet_conviction_voting, ConvictionVoting]
		[pallet_contracts, Contracts]
		[pallet_revive, Revive]
		[pallet_core_fellowship, CoreFellowship]
		[tasks_example, TasksExample]
		[pallet_democracy, Democracy]
		[pallet_asset_conversion, AssetConversion]
		[pallet_election_provider_multi_phase, ElectionProviderMultiPhase]
		[pallet_election_provider_support_benchmarking, EPSBench::<Runtime>]
		[pallet_elections_phragmen, Elections]
		[pallet_fast_unstake, FastUnstake]
		[pallet_nis, Nis]
		[pallet_parameters, Parameters]
		[pallet_grandpa, Grandpa]
		[pallet_identity, Identity]
		[pallet_im_online, ImOnline]
		[pallet_indices, Indices]
		[pallet_lottery, Lottery]
		[pallet_membership, TechnicalMembership]
		[pallet_message_queue, MessageQueue]
		[pallet_migrations, MultiBlockMigrations]
		[pallet_mmr, Mmr]
		[pallet_multisig, Multisig]
		[pallet_nomination_pools, NominationPoolsBench::<Runtime>]
		[pallet_offences, OffencesBench::<Runtime>]
		[pallet_preimage, Preimage]
		[pallet_proxy, Proxy]
		[pallet_ranked_collective, RankedCollective]
		[pallet_referenda, Referenda]
		[pallet_recovery, Recovery]
		[pallet_remark, Remark]
		[pallet_salary, Salary]
		[pallet_scheduler, Scheduler]
		[pallet_glutton, Glutton]
		[pallet_session, SessionBench::<Runtime>]
		[pallet_society, Society]
		[pallet_staking, Staking]
		[pallet_state_trie_migration, StateTrieMigration]
		[pallet_sudo, Sudo]
		[frame_system, SystemBench::<Runtime>]
		[pallet_timestamp, Timestamp]
		[pallet_tips, Tips]
		[pallet_transaction_storage, TransactionStorage]
		[pallet_treasury, Treasury]
		[pallet_asset_rate, AssetRate]
		[pallet_uniques, Uniques]
		[pallet_nfts, Nfts]
		[pallet_nft_fractionalization, NftFractionalization]
		[pallet_utility, Utility]
		[pallet_vesting, Vesting]
		[pallet_whitelist, Whitelist]
		[pallet_tx_pause, TxPause]
		[pallet_safe_mode, SafeMode]
		[pallet_example_mbm, PalletExampleMbms]
		[pallet_asset_conversion_ops, AssetConversionMigration]
	);
}

impl_runtime_apis! {
	impl sp_api::Core<Block> for Runtime {
		fn version() -> RuntimeVersion {
			VERSION
		}

		fn execute_block(block: Block) {
			Executive::execute_block(block);
		}

		fn initialize_block(header: &<Block as BlockT>::Header) -> sp_runtime::ExtrinsicInclusionMode {
			Executive::initialize_block(header)
		}
	}

	impl sp_api::Metadata<Block> for Runtime {
		fn metadata() -> OpaqueMetadata {
			OpaqueMetadata::new(Runtime::metadata().into())
		}

		fn metadata_at_version(version: u32) -> Option<OpaqueMetadata> {
			Runtime::metadata_at_version(version)
		}

		fn metadata_versions() -> alloc::vec::Vec<u32> {
			Runtime::metadata_versions()
		}
	}

	impl sp_block_builder::BlockBuilder<Block> for Runtime {
		fn apply_extrinsic(extrinsic: <Block as BlockT>::Extrinsic) -> ApplyExtrinsicResult {
			Executive::apply_extrinsic(extrinsic)
		}

		fn finalize_block() -> <Block as BlockT>::Header {
			Executive::finalize_block()
		}

		fn inherent_extrinsics(data: InherentData) -> Vec<<Block as BlockT>::Extrinsic> {
			data.create_extrinsics()
		}

		fn check_inherents(block: Block, data: InherentData) -> CheckInherentsResult {
			data.check_extrinsics(&block)
		}
	}

	impl sp_transaction_pool::runtime_api::TaggedTransactionQueue<Block> for Runtime {
		fn validate_transaction(
			source: TransactionSource,
			tx: <Block as BlockT>::Extrinsic,
			block_hash: <Block as BlockT>::Hash,
		) -> TransactionValidity {
			Executive::validate_transaction(source, tx, block_hash)
		}
	}

	impl sp_statement_store::runtime_api::ValidateStatement<Block> for Runtime {
		fn validate_statement(
			source: sp_statement_store::runtime_api::StatementSource,
			statement: sp_statement_store::Statement,
		) -> Result<sp_statement_store::runtime_api::ValidStatement, sp_statement_store::runtime_api::InvalidStatement> {
			Statement::validate_statement(source, statement)
		}
	}

	impl sp_offchain::OffchainWorkerApi<Block> for Runtime {
		fn offchain_worker(header: &<Block as BlockT>::Header) {
			Executive::offchain_worker(header)
		}
	}

	impl sp_consensus_grandpa::GrandpaApi<Block> for Runtime {
		fn grandpa_authorities() -> sp_consensus_grandpa::AuthorityList {
			Grandpa::grandpa_authorities()
		}

		fn current_set_id() -> sp_consensus_grandpa::SetId {
			Grandpa::current_set_id()
		}

		fn submit_report_equivocation_unsigned_extrinsic(
			equivocation_proof: sp_consensus_grandpa::EquivocationProof<
				<Block as BlockT>::Hash,
				NumberFor<Block>,
			>,
			key_owner_proof: sp_consensus_grandpa::OpaqueKeyOwnershipProof,
		) -> Option<()> {
			let key_owner_proof = key_owner_proof.decode()?;

			Grandpa::submit_unsigned_equivocation_report(
				equivocation_proof,
				key_owner_proof,
			)
		}

		fn generate_key_ownership_proof(
			_set_id: sp_consensus_grandpa::SetId,
			authority_id: GrandpaId,
		) -> Option<sp_consensus_grandpa::OpaqueKeyOwnershipProof> {
			use codec::Encode;

			Historical::prove((sp_consensus_grandpa::KEY_TYPE, authority_id))
				.map(|p| p.encode())
				.map(sp_consensus_grandpa::OpaqueKeyOwnershipProof::new)
		}
	}

	impl pallet_nomination_pools_runtime_api::NominationPoolsApi<Block, AccountId, Balance> for Runtime {
		fn pending_rewards(who: AccountId) -> Balance {
			NominationPools::api_pending_rewards(who).unwrap_or_default()
		}

		fn points_to_balance(pool_id: pallet_nomination_pools::PoolId, points: Balance) -> Balance {
			NominationPools::api_points_to_balance(pool_id, points)
		}

		fn balance_to_points(pool_id: pallet_nomination_pools::PoolId, new_funds: Balance) -> Balance {
			NominationPools::api_balance_to_points(pool_id, new_funds)
		}

		fn pool_pending_slash(pool_id: pallet_nomination_pools::PoolId) -> Balance {
			NominationPools::api_pool_pending_slash(pool_id)
		}

		fn member_pending_slash(member: AccountId) -> Balance {
			NominationPools::api_member_pending_slash(member)
		}

		fn pool_needs_delegate_migration(pool_id: pallet_nomination_pools::PoolId) -> bool {
			NominationPools::api_pool_needs_delegate_migration(pool_id)
		}

		fn member_needs_delegate_migration(member: AccountId) -> bool {
			NominationPools::api_member_needs_delegate_migration(member)
		}

		fn member_total_balance(member: AccountId) -> Balance {
			NominationPools::api_member_total_balance(member)
		}

		fn pool_balance(pool_id: pallet_nomination_pools::PoolId) -> Balance {
			NominationPools::api_pool_balance(pool_id)
		}
	}

	impl pallet_staking_runtime_api::StakingApi<Block, Balance, AccountId> for Runtime {
		fn nominations_quota(balance: Balance) -> u32 {
			Staking::api_nominations_quota(balance)
		}

		fn eras_stakers_page_count(era: sp_staking::EraIndex, account: AccountId) -> sp_staking::Page {
			Staking::api_eras_stakers_page_count(era, account)
		}

		fn pending_rewards(era: sp_staking::EraIndex, account: AccountId) -> bool {
			Staking::api_pending_rewards(era, account)
		}
	}

	impl sp_consensus_babe::BabeApi<Block> for Runtime {
		fn configuration() -> sp_consensus_babe::BabeConfiguration {
			let epoch_config = Babe::epoch_config().unwrap_or(BABE_GENESIS_EPOCH_CONFIG);
			sp_consensus_babe::BabeConfiguration {
				slot_duration: Babe::slot_duration(),
				epoch_length: EpochDuration::get(),
				c: epoch_config.c,
				authorities: Babe::authorities().to_vec(),
				randomness: Babe::randomness(),
				allowed_slots: epoch_config.allowed_slots,
			}
		}

		fn current_epoch_start() -> sp_consensus_babe::Slot {
			Babe::current_epoch_start()
		}

		fn current_epoch() -> sp_consensus_babe::Epoch {
			Babe::current_epoch()
		}

		fn next_epoch() -> sp_consensus_babe::Epoch {
			Babe::next_epoch()
		}

		fn generate_key_ownership_proof(
			_slot: sp_consensus_babe::Slot,
			authority_id: sp_consensus_babe::AuthorityId,
		) -> Option<sp_consensus_babe::OpaqueKeyOwnershipProof> {
			use codec::Encode;

			Historical::prove((sp_consensus_babe::KEY_TYPE, authority_id))
				.map(|p| p.encode())
				.map(sp_consensus_babe::OpaqueKeyOwnershipProof::new)
		}

		fn submit_report_equivocation_unsigned_extrinsic(
			equivocation_proof: sp_consensus_babe::EquivocationProof<<Block as BlockT>::Header>,
			key_owner_proof: sp_consensus_babe::OpaqueKeyOwnershipProof,
		) -> Option<()> {
			let key_owner_proof = key_owner_proof.decode()?;

			Babe::submit_unsigned_equivocation_report(
				equivocation_proof,
				key_owner_proof,
			)
		}
	}

	impl sp_authority_discovery::AuthorityDiscoveryApi<Block> for Runtime {
		fn authorities() -> Vec<AuthorityDiscoveryId> {
			AuthorityDiscovery::authorities()
		}
	}

	impl frame_system_rpc_runtime_api::AccountNonceApi<Block, AccountId, Nonce> for Runtime {
		fn account_nonce(account: AccountId) -> Nonce {
			System::account_nonce(account)
		}
	}

	impl assets_api::AssetsApi<
		Block,
		AccountId,
		Balance,
		u32,
	> for Runtime
	{
		fn account_balances(account: AccountId) -> Vec<(u32, Balance)> {
			Assets::account_balances(account)
		}
	}

	impl pallet_contracts::ContractsApi<Block, AccountId, Balance, BlockNumber, Hash, EventRecord> for Runtime
	{
		fn call(
			origin: AccountId,
			dest: AccountId,
			value: Balance,
			gas_limit: Option<Weight>,
			storage_deposit_limit: Option<Balance>,
			input_data: Vec<u8>,
		) -> pallet_contracts::ContractExecResult<Balance, EventRecord> {
			let gas_limit = gas_limit.unwrap_or(RuntimeBlockWeights::get().max_block);
			Contracts::bare_call(
				origin,
				dest,
				value,
				gas_limit,
				storage_deposit_limit,
				input_data,
				pallet_contracts::DebugInfo::UnsafeDebug,
				pallet_contracts::CollectEvents::UnsafeCollect,
				pallet_contracts::Determinism::Enforced,
			)
		}

		fn instantiate(
			origin: AccountId,
			value: Balance,
			gas_limit: Option<Weight>,
			storage_deposit_limit: Option<Balance>,
			code: pallet_contracts::Code<Hash>,
			data: Vec<u8>,
			salt: Vec<u8>,
		) -> pallet_contracts::ContractInstantiateResult<AccountId, Balance, EventRecord>
		{
			let gas_limit = gas_limit.unwrap_or(RuntimeBlockWeights::get().max_block);
			Contracts::bare_instantiate(
				origin,
				value,
				gas_limit,
				storage_deposit_limit,
				code,
				data,
				salt,
				pallet_contracts::DebugInfo::UnsafeDebug,
				pallet_contracts::CollectEvents::UnsafeCollect,
			)
		}

		fn upload_code(
			origin: AccountId,
			code: Vec<u8>,
			storage_deposit_limit: Option<Balance>,
			determinism: pallet_contracts::Determinism,
		) -> pallet_contracts::CodeUploadResult<Hash, Balance>
		{
			Contracts::bare_upload_code(
				origin,
				code,
				storage_deposit_limit,
				determinism,
			)
		}

		fn get_storage(
			address: AccountId,
			key: Vec<u8>,
		) -> pallet_contracts::GetStorageResult {
			Contracts::get_storage(
				address,
				key
			)
		}
	}

	impl pallet_revive::ReviveApi<Block, AccountId, Balance, BlockNumber, EventRecord> for Runtime
	{
		fn eth_transact(
			from: H160,
			dest: Option<H160>,
			value: Balance,
			input: Vec<u8>,
			gas_limit: Option<Weight>,
			storage_deposit_limit: Option<Balance>,
		) -> pallet_revive::EthContractResult<Balance>
		{
			use pallet_revive::AddressMapper;
			let blockweights: BlockWeights = <Runtime as frame_system::Config>::BlockWeights::get();
			let origin = <Runtime as pallet_revive::Config>::AddressMapper::to_account_id_contract(&from);
			Revive::bare_eth_transact(
				origin,
				dest,
				value,
				input,
				gas_limit.unwrap_or(blockweights.max_block),
				storage_deposit_limit.unwrap_or(u128::MAX),
				pallet_revive::DebugInfo::UnsafeDebug,
				pallet_revive::CollectEvents::UnsafeCollect,
			).map(pallet_transaction_payment::Pallet::<Runtime>::compute_fee)
		}

		fn call(
			origin: AccountId,
			dest: H160,
			value: Balance,
			gas_limit: Option<Weight>,
			storage_deposit_limit: Option<Balance>,
			input_data: Vec<u8>,
		) -> pallet_revive::ContractResult<pallet_revive::ExecReturnValue, Balance, EventRecord> {
			Revive::bare_call(
				RuntimeOrigin::signed(origin),
				dest,
				value,
				gas_limit.unwrap_or(RuntimeBlockWeights::get().max_block),
				storage_deposit_limit.unwrap_or(u128::MAX),
				input_data,
				pallet_revive::DebugInfo::UnsafeDebug,
				pallet_revive::CollectEvents::UnsafeCollect,
			)
		}

		fn instantiate(
			origin: AccountId,
			value: Balance,
			gas_limit: Option<Weight>,
			storage_deposit_limit: Option<Balance>,
			code: pallet_revive::Code,
			data: Vec<u8>,
			salt: Option<[u8; 32]>,
		) -> pallet_revive::ContractResult<pallet_revive::InstantiateReturnValue, Balance, EventRecord>
		{
			Revive::bare_instantiate(
				RuntimeOrigin::signed(origin),
				value,
				gas_limit.unwrap_or(RuntimeBlockWeights::get().max_block),
				storage_deposit_limit.unwrap_or(u128::MAX),
				code,
				data,
				salt,
				pallet_revive::DebugInfo::UnsafeDebug,
				pallet_revive::CollectEvents::UnsafeCollect,
			)
		}

		fn upload_code(
			origin: AccountId,
			code: Vec<u8>,
			storage_deposit_limit: Option<Balance>,
		) -> pallet_revive::CodeUploadResult<Balance>
		{
			Revive::bare_upload_code(
				RuntimeOrigin::signed(origin),
				code,
				storage_deposit_limit.unwrap_or(u128::MAX),
			)
		}

		fn get_storage(
			address: H160,
			key: [u8; 32],
		) -> pallet_revive::GetStorageResult {
			Revive::get_storage(
				address,
				key
			)
		}
	}

	impl pallet_transaction_payment_rpc_runtime_api::TransactionPaymentApi<
		Block,
		Balance,
	> for Runtime {
		fn query_info(uxt: <Block as BlockT>::Extrinsic, len: u32) -> RuntimeDispatchInfo<Balance> {
			TransactionPayment::query_info(uxt, len)
		}
		fn query_fee_details(uxt: <Block as BlockT>::Extrinsic, len: u32) -> FeeDetails<Balance> {
			TransactionPayment::query_fee_details(uxt, len)
		}
		fn query_weight_to_fee(weight: Weight) -> Balance {
			TransactionPayment::weight_to_fee(weight)
		}
		fn query_length_to_fee(length: u32) -> Balance {
			TransactionPayment::length_to_fee(length)
		}
	}

	impl pallet_asset_conversion::AssetConversionApi<
		Block,
		Balance,
		NativeOrWithId<u32>
	> for Runtime
	{
		fn quote_price_exact_tokens_for_tokens(asset1: NativeOrWithId<u32>, asset2: NativeOrWithId<u32>, amount: Balance, include_fee: bool) -> Option<Balance> {
			AssetConversion::quote_price_exact_tokens_for_tokens(asset1, asset2, amount, include_fee)
		}

		fn quote_price_tokens_for_exact_tokens(asset1: NativeOrWithId<u32>, asset2: NativeOrWithId<u32>, amount: Balance, include_fee: bool) -> Option<Balance> {
			AssetConversion::quote_price_tokens_for_exact_tokens(asset1, asset2, amount, include_fee)
		}

		fn get_reserves(asset1: NativeOrWithId<u32>, asset2: NativeOrWithId<u32>) -> Option<(Balance, Balance)> {
			AssetConversion::get_reserves(asset1, asset2).ok()
		}
	}

	impl pallet_transaction_payment_rpc_runtime_api::TransactionPaymentCallApi<Block, Balance, RuntimeCall>
		for Runtime
	{
		fn query_call_info(call: RuntimeCall, len: u32) -> RuntimeDispatchInfo<Balance> {
			TransactionPayment::query_call_info(call, len)
		}
		fn query_call_fee_details(call: RuntimeCall, len: u32) -> FeeDetails<Balance> {
			TransactionPayment::query_call_fee_details(call, len)
		}
		fn query_weight_to_fee(weight: Weight) -> Balance {
			TransactionPayment::weight_to_fee(weight)
		}
		fn query_length_to_fee(length: u32) -> Balance {
			TransactionPayment::length_to_fee(length)
		}
	}

	impl pallet_nfts_runtime_api::NftsApi<Block, AccountId, u32, u32> for Runtime {
		fn owner(collection: u32, item: u32) -> Option<AccountId> {
			<Nfts as Inspect<AccountId>>::owner(&collection, &item)
		}

		fn collection_owner(collection: u32) -> Option<AccountId> {
			<Nfts as Inspect<AccountId>>::collection_owner(&collection)
		}

		fn attribute(
			collection: u32,
			item: u32,
			key: Vec<u8>,
		) -> Option<Vec<u8>> {
			<Nfts as Inspect<AccountId>>::attribute(&collection, &item, &key)
		}

		fn custom_attribute(
			account: AccountId,
			collection: u32,
			item: u32,
			key: Vec<u8>,
		) -> Option<Vec<u8>> {
			<Nfts as Inspect<AccountId>>::custom_attribute(
				&account,
				&collection,
				&item,
				&key,
			)
		}

		fn system_attribute(
			collection: u32,
			item: Option<u32>,
			key: Vec<u8>,
		) -> Option<Vec<u8>> {
			<Nfts as Inspect<AccountId>>::system_attribute(&collection, item.as_ref(), &key)
		}

		fn collection_attribute(collection: u32, key: Vec<u8>) -> Option<Vec<u8>> {
			<Nfts as Inspect<AccountId>>::collection_attribute(&collection, &key)
		}
	}

	#[api_version(5)]
	impl sp_consensus_beefy::BeefyApi<Block, BeefyId> for Runtime {
		fn beefy_genesis() -> Option<BlockNumber> {
			pallet_beefy::GenesisBlock::<Runtime>::get()
		}

		fn validator_set() -> Option<sp_consensus_beefy::ValidatorSet<BeefyId>> {
			Beefy::validator_set()
		}

		fn submit_report_double_voting_unsigned_extrinsic(
			equivocation_proof: sp_consensus_beefy::DoubleVotingProof<
				BlockNumber,
				BeefyId,
				BeefySignature,
			>,
			key_owner_proof: sp_consensus_beefy::OpaqueKeyOwnershipProof,
		) -> Option<()> {
			let key_owner_proof = key_owner_proof.decode()?;

			Beefy::submit_unsigned_double_voting_report(
				equivocation_proof,
				key_owner_proof,
			)
		}

		fn submit_report_fork_voting_unsigned_extrinsic(
			equivocation_proof:
				sp_consensus_beefy::ForkVotingProof<
					<Block as BlockT>::Header,
					BeefyId,
					sp_runtime::OpaqueValue
				>,
			key_owner_proof: sp_consensus_beefy::OpaqueKeyOwnershipProof,
		) -> Option<()> {
			Beefy::submit_unsigned_fork_voting_report(
				equivocation_proof.try_into()?,
				key_owner_proof.decode()?,
			)
		}

		fn submit_report_future_block_voting_unsigned_extrinsic(
			equivocation_proof: sp_consensus_beefy::FutureBlockVotingProof<BlockNumber, BeefyId>,
			key_owner_proof: sp_consensus_beefy::OpaqueKeyOwnershipProof,
		) -> Option<()> {
			Beefy::submit_unsigned_future_block_voting_report(
				equivocation_proof,
				key_owner_proof.decode()?,
			)
		}

		fn generate_key_ownership_proof(
			_set_id: sp_consensus_beefy::ValidatorSetId,
			authority_id: BeefyId,
		) -> Option<sp_consensus_beefy::OpaqueKeyOwnershipProof> {
			Historical::prove((sp_consensus_beefy::KEY_TYPE, authority_id))
				.map(|p| p.encode())
				.map(sp_consensus_beefy::OpaqueKeyOwnershipProof::new)
		}

		fn generate_ancestry_proof(
			prev_block_number: BlockNumber,
			best_known_block_number: Option<BlockNumber>,
		) -> Option<sp_runtime::OpaqueValue> {
			use sp_consensus_beefy::AncestryHelper;

			MmrLeaf::generate_proof(prev_block_number, best_known_block_number)
				.map(|p| p.encode())
				.map(sp_runtime::OpaqueValue::new)
		}
	}

	impl pallet_mmr::primitives::MmrApi<
		Block,
		mmr::Hash,
		BlockNumber,
	> for Runtime {
		fn mmr_root() -> Result<mmr::Hash, mmr::Error> {
			Ok(pallet_mmr::RootHash::<Runtime>::get())
		}

		fn mmr_leaf_count() -> Result<mmr::LeafIndex, mmr::Error> {
			Ok(pallet_mmr::NumberOfLeaves::<Runtime>::get())
		}

		fn generate_proof(
			block_numbers: Vec<BlockNumber>,
			best_known_block_number: Option<BlockNumber>,
		) -> Result<(Vec<mmr::EncodableOpaqueLeaf>, mmr::LeafProof<mmr::Hash>), mmr::Error> {
			Mmr::generate_proof(block_numbers, best_known_block_number).map(
				|(leaves, proof)| {
					(
						leaves
							.into_iter()
							.map(|leaf| mmr::EncodableOpaqueLeaf::from_leaf(&leaf))
							.collect(),
						proof,
					)
				},
			)
		}

		fn verify_proof(leaves: Vec<mmr::EncodableOpaqueLeaf>, proof: mmr::LeafProof<mmr::Hash>)
			-> Result<(), mmr::Error>
		{
			let leaves = leaves.into_iter().map(|leaf|
				leaf.into_opaque_leaf()
				.try_decode()
				.ok_or(mmr::Error::Verify)).collect::<Result<Vec<mmr::Leaf>, mmr::Error>>()?;
			Mmr::verify_leaves(leaves, proof)
		}

		fn verify_proof_stateless(
			root: mmr::Hash,
			leaves: Vec<mmr::EncodableOpaqueLeaf>,
			proof: mmr::LeafProof<mmr::Hash>
		) -> Result<(), mmr::Error> {
			let nodes = leaves.into_iter().map(|leaf|mmr::DataOrHash::Data(leaf.into_opaque_leaf())).collect();
			pallet_mmr::verify_leaves_proof::<mmr::Hashing, _>(root, nodes, proof)
		}
	}

	impl sp_mixnet::runtime_api::MixnetApi<Block> for Runtime {
		fn session_status() -> sp_mixnet::types::SessionStatus {
			Mixnet::session_status()
		}

		fn prev_mixnodes() -> Result<Vec<sp_mixnet::types::Mixnode>, sp_mixnet::types::MixnodesErr> {
			Mixnet::prev_mixnodes()
		}

		fn current_mixnodes() -> Result<Vec<sp_mixnet::types::Mixnode>, sp_mixnet::types::MixnodesErr> {
			Mixnet::current_mixnodes()
		}

		fn maybe_register(session_index: sp_mixnet::types::SessionIndex, mixnode: sp_mixnet::types::Mixnode) -> bool {
			Mixnet::maybe_register(session_index, mixnode)
		}
	}

	impl sp_session::SessionKeys<Block> for Runtime {
		fn generate_session_keys(seed: Option<Vec<u8>>) -> Vec<u8> {
			SessionKeys::generate(seed)
		}

		fn decode_session_keys(
			encoded: Vec<u8>,
		) -> Option<Vec<(Vec<u8>, KeyTypeId)>> {
			SessionKeys::decode_into_raw_public_keys(&encoded)
		}
	}

	#[cfg(feature = "try-runtime")]
	impl frame_try_runtime::TryRuntime<Block> for Runtime {
		fn on_runtime_upgrade(checks: frame_try_runtime::UpgradeCheckSelect) -> (Weight, Weight) {
			// NOTE: intentional unwrap: we don't want to propagate the error backwards, and want to
			// have a backtrace here. If any of the pre/post migration checks fail, we shall stop
			// right here and right now.
			let weight = Executive::try_runtime_upgrade(checks).unwrap();
			(weight, RuntimeBlockWeights::get().max_block)
		}

		fn execute_block(
			block: Block,
			state_root_check: bool,
			signature_check: bool,
			select: frame_try_runtime::TryStateSelect
		) -> Weight {
			// NOTE: intentional unwrap: we don't want to propagate the error backwards, and want to
			// have a backtrace here.
			Executive::try_execute_block(block, state_root_check, signature_check, select).unwrap()
		}
	}

	#[cfg(feature = "runtime-benchmarks")]
	impl frame_benchmarking::Benchmark<Block> for Runtime {
		fn benchmark_metadata(extra: bool) -> (
			Vec<frame_benchmarking::BenchmarkList>,
			Vec<frame_support::traits::StorageInfo>,
		) {
			use frame_benchmarking::{baseline, Benchmarking, BenchmarkList};
			use frame_support::traits::StorageInfoTrait;

			// Trying to add benchmarks directly to the Session Pallet caused cyclic dependency
			// issues. To get around that, we separated the Session benchmarks into its own crate,
			// which is why we need these two lines below.
			use pallet_session_benchmarking::Pallet as SessionBench;
			use pallet_offences_benchmarking::Pallet as OffencesBench;
			use pallet_election_provider_support_benchmarking::Pallet as EPSBench;
			use frame_system_benchmarking::Pallet as SystemBench;
			use baseline::Pallet as BaselineBench;
			use pallet_nomination_pools_benchmarking::Pallet as NominationPoolsBench;

			let mut list = Vec::<BenchmarkList>::new();
			list_benchmarks!(list, extra);

			let storage_info = AllPalletsWithSystem::storage_info();

			(list, storage_info)
		}

		fn dispatch_benchmark(
			config: frame_benchmarking::BenchmarkConfig
		) -> Result<Vec<frame_benchmarking::BenchmarkBatch>, sp_runtime::RuntimeString> {
			use frame_benchmarking::{baseline, Benchmarking, BenchmarkBatch};
			use sp_storage::TrackedStorageKey;

			// Trying to add benchmarks directly to the Session Pallet caused cyclic dependency
			// issues. To get around that, we separated the Session benchmarks into its own crate,
			// which is why we need these two lines below.
			use pallet_session_benchmarking::Pallet as SessionBench;
			use pallet_offences_benchmarking::Pallet as OffencesBench;
			use pallet_election_provider_support_benchmarking::Pallet as EPSBench;
			use frame_system_benchmarking::Pallet as SystemBench;
			use baseline::Pallet as BaselineBench;
			use pallet_nomination_pools_benchmarking::Pallet as NominationPoolsBench;

			impl pallet_session_benchmarking::Config for Runtime {}
			impl pallet_offences_benchmarking::Config for Runtime {}
			impl pallet_election_provider_support_benchmarking::Config for Runtime {}
			impl frame_system_benchmarking::Config for Runtime {}
			impl baseline::Config for Runtime {}
			impl pallet_nomination_pools_benchmarking::Config for Runtime {}

			use frame_support::traits::WhitelistedStorageKeys;
			let mut whitelist: Vec<TrackedStorageKey> = AllPalletsWithSystem::whitelisted_storage_keys();

			// Treasury Account
			// TODO: this is manual for now, someday we might be able to use a
			// macro for this particular key
			let treasury_key = frame_system::Account::<Runtime>::hashed_key_for(Treasury::account_id());
			whitelist.push(treasury_key.to_vec().into());

			let mut batches = Vec::<BenchmarkBatch>::new();
			let params = (&config, &whitelist);
			add_benchmarks!(params, batches);
			Ok(batches)
		}
	}

	impl sp_genesis_builder::GenesisBuilder<Block> for Runtime {
		fn build_state(config: Vec<u8>) -> sp_genesis_builder::Result {
			build_state::<RuntimeGenesisConfig>(config)
		}

		fn get_preset(id: &Option<sp_genesis_builder::PresetId>) -> Option<Vec<u8>> {
			get_preset::<RuntimeGenesisConfig>(id, |_| None)
		}

		fn preset_names() -> Vec<sp_genesis_builder::PresetId> {
			vec![]
		}
	}
}

#[cfg(test)]
mod tests {
	use super::*;
	use frame_election_provider_support::NposSolution;
	use frame_system::offchain::CreateSignedTransaction;
	use sp_runtime::UpperOf;

	#[test]
	fn validate_transaction_submitter_bounds() {
		fn is_submit_signed_transaction<T>()
		where
			T: CreateSignedTransaction<RuntimeCall>,
		{
		}

		is_submit_signed_transaction::<Runtime>();
	}

	#[test]
	fn perbill_as_onchain_accuracy() {
		type OnChainAccuracy =
			<<Runtime as pallet_election_provider_multi_phase::MinerConfig>::Solution as NposSolution>::Accuracy;
		let maximum_chain_accuracy: Vec<UpperOf<OnChainAccuracy>> = (0..MaxNominations::get())
			.map(|_| <UpperOf<OnChainAccuracy>>::from(OnChainAccuracy::one().deconstruct()))
			.collect();
		let _: UpperOf<OnChainAccuracy> =
			maximum_chain_accuracy.iter().fold(0, |acc, x| acc.checked_add(*x).unwrap());
	}

	#[test]
	fn call_size() {
		let size = core::mem::size_of::<RuntimeCall>();
		assert!(
			size <= CALL_PARAMS_MAX_SIZE,
			"size of RuntimeCall {} is more than {CALL_PARAMS_MAX_SIZE} bytes.
			 Some calls have too big arguments, use Box to reduce the size of RuntimeCall.
			 If the limit is too strong, maybe consider increase the limit.",
			size,
		);
	}
}<|MERGE_RESOLUTION|>--- conflicted
+++ resolved
@@ -2534,27 +2534,16 @@
 	pub type Revive = pallet_revive::Pallet<Runtime>;
 }
 
-<<<<<<< HEAD
-impl TryInto<pallet_revive::Call<Runtime>> for RuntimeCall {
-	type Error = ();
-	fn try_into(self) -> Result<pallet_revive::Call<Runtime>, Self::Error> {
-		match self {
-=======
 impl TryFrom<RuntimeCall> for pallet_revive::Call<Runtime> {
 	type Error = ();
 
 	fn try_from(value: RuntimeCall) -> Result<Self, Self::Error> {
 		match value {
->>>>>>> 3183d677
 			RuntimeCall::Revive(call) => Ok(call),
 			_ => Err(()),
 		}
 	}
 }
-<<<<<<< HEAD
-
-=======
->>>>>>> 3183d677
 /// The address format for describing accounts.
 pub type Address = sp_runtime::MultiAddress<AccountId, AccountIndex>;
 /// Block header type as expected by this runtime.
