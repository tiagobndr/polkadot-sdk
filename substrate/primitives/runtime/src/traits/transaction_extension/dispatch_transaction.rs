--- conflicted
+++ resolved
@@ -18,10 +18,7 @@
 //! The [DispatchTransaction] trait.
 
 use crate::{
-<<<<<<< HEAD
-=======
 	generic::ExtensionVersion,
->>>>>>> ca8beaed
 	traits::AsTransactionAuthorizedOrigin,
 	transaction_validity::{InvalidTransaction, TransactionSource},
 };
@@ -53,10 +50,7 @@
 		info: &Self::Info,
 		len: usize,
 		source: TransactionSource,
-<<<<<<< HEAD
-=======
 		extension_version: ExtensionVersion,
->>>>>>> ca8beaed
 	) -> Result<(ValidTransaction, Self::Val, Self::Origin), TransactionValidityError>;
 	/// Validate and prepare a transaction, ready for dispatch.
 	fn validate_and_prepare(
@@ -109,10 +103,6 @@
 		info: &DispatchInfoOf<Call>,
 		len: usize,
 		source: TransactionSource,
-<<<<<<< HEAD
-	) -> Result<(ValidTransaction, T::Val, Self::Origin), TransactionValidityError> {
-		match self.validate(origin, call, info, len, self.implicit()?, call, source) {
-=======
 		extension_version: ExtensionVersion,
 	) -> Result<(ValidTransaction, T::Val, Self::Origin), TransactionValidityError> {
 		match self.validate(
@@ -124,7 +114,6 @@
 			&(extension_version, call),
 			source,
 		) {
->>>>>>> ca8beaed
 			// After validation, some origin must have been authorized.
 			Ok((_, _, origin)) if !origin.is_transaction_authorized() =>
 				Err(InvalidTransaction::UnknownOrigin.into()),
@@ -139,10 +128,6 @@
 		len: usize,
 		extension_version: ExtensionVersion,
 	) -> Result<(T::Pre, Self::Origin), TransactionValidityError> {
-<<<<<<< HEAD
-		let (_, val, origin) =
-			self.validate_only(origin, call, info, len, TransactionSource::InBlock)?;
-=======
 		let (_, val, origin) = self.validate_only(
 			origin,
 			call,
@@ -151,7 +136,6 @@
 			TransactionSource::InBlock,
 			extension_version,
 		)?;
->>>>>>> ca8beaed
 		let pre = self.prepare(val, &origin, &call, info, len)?;
 		Ok((pre, origin))
 	}
