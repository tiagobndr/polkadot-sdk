--- conflicted
+++ resolved
@@ -44,14 +44,57 @@
 /// The `SignaturePayload` of `UncheckedExtrinsic`.
 type UncheckedSignaturePayload<Address, Signature, Extension> = (Address, Signature, Extension);
 
-<<<<<<< HEAD
 impl<Address: TypeInfo, Signature: TypeInfo, Extension: TypeInfo> SignaturePayload
 	for UncheckedSignaturePayload<Address, Signature, Extension>
 {
 	type SignatureAddress = Address;
 	type Signature = Signature;
 	type SignatureExtra = Extension;
-=======
+}
+
+/// TODO: docs
+#[derive(Eq, PartialEq, Clone, Encode, Decode)]
+pub enum Preamble<Address, Signature, Extension> {
+	/// An extrinsic without a signature or any extension. This means it's either an inherent or
+	/// an old-school "Unsigned" (we don't use that terminology any more since it's confusable with
+	/// the general transaction which is without a signature but does have an extension).
+	///
+	/// NOTE: In the future, once we remove `ValidateUnsigned`, this will only serve Inherent
+	/// extrinsics and thus can be renamed to `Inherent`.
+	#[codec(index = 0b00000100)]
+	Bare,
+	/// An old-school transaction extrinsic which includes a signature of some hard-coded crypto.
+	#[codec(index = 0b10000100)]
+	Signed(Address, Signature, Extension),
+	/// A new-school transaction extrinsic which does not include a signature.
+	#[codec(index = 0b01000100)]
+	General(Extension),
+}
+
+impl<Address, Signature, Extension> Preamble<Address, Signature, Extension> {
+	/// Returns `Some` if this is a signed extrinsic, together with the relevant inner fields.
+	pub fn to_signed(self) -> Option<(Address, Signature, Extension)> {
+		match self {
+			Self::Signed(a, s, e) => Some((a, s, e)),
+			_ => None,
+		}
+	}
+}
+
+impl<Address, Signature, Extension> fmt::Debug for Preamble<Address, Signature, Extension>
+where
+	Address: fmt::Debug,
+	Extension: fmt::Debug,
+{
+	fn fmt(&self, f: &mut fmt::Formatter) -> fmt::Result {
+		match self {
+			Self::Bare => write!(f, "Bare"),
+			Self::Signed(address, _, tx_ext) => write!(f, "Signed({:?}, {:?})", address, tx_ext),
+			Self::General(tx_ext) => write!(f, "General({:?})", tx_ext),
+		}
+	}
+}
+
 /// An extrinsic right from the external world. This is unchecked and so can contain a signature.
 ///
 /// An extrinsic is formally described as any external data that is originating from the outside of
@@ -74,66 +117,6 @@
 /// This can be checked using [`Checkable`], yielding a [`CheckedExtrinsic`], which is the
 /// counterpart of this type after its signature (and other non-negotiable validity checks) have
 /// passed.
-#[derive(PartialEq, Eq, Clone)]
-pub struct UncheckedExtrinsic<Address, Call, Signature, Extra>
-where
-	Extra: SignedExtension,
-{
-	/// The signature, address, number of extrinsics have come before from the same signer and an
-	/// era describing the longevity of this transaction, if this is a signed extrinsic.
-	///
-	/// `None` if it is unsigned or an inherent.
-	pub signature: Option<UncheckedSignaturePayload<Address, Signature, Extra>>,
-	/// The function that should be called.
-	pub function: Call,
->>>>>>> 19bf94d6
-}
-
-/// TODO: docs
-#[derive(Eq, PartialEq, Clone, Encode, Decode)]
-pub enum Preamble<Address, Signature, Extension> {
-	/// An extrinsic without a signature or any extension. This means it's either an inherent or
-	/// an old-school "Unsigned" (we don't use that terminology any more since it's confusable with
-	/// the general transaction which is without a signature but does have an extension).
-	///
-	/// NOTE: In the future, once we remove `ValidateUnsigned`, this will only serve Inherent
-	/// extrinsics and thus can be renamed to `Inherent`.
-	#[codec(index = 0b00000100)]
-	Bare,
-	/// An old-school transaction extrinsic which includes a signature of some hard-coded crypto.
-	#[codec(index = 0b10000100)]
-	Signed(Address, Signature, Extension),
-	/// A new-school transaction extrinsic which does not include a signature.
-	#[codec(index = 0b01000100)]
-	General(Extension),
-}
-
-impl<Address, Signature, Extension> Preamble<Address, Signature, Extension> {
-	/// Returns `Some` if this is a signed extrinsic, together with the relevant inner fields.
-	pub fn to_signed(self) -> Option<(Address, Signature, Extension)> {
-		match self {
-			Self::Signed(a, s, e) => Some((a, s, e)),
-			_ => None,
-		}
-	}
-}
-
-impl<Address, Signature, Extension> fmt::Debug for Preamble<Address, Signature, Extension>
-where
-	Address: fmt::Debug,
-	Extension: fmt::Debug,
-{
-	fn fmt(&self, f: &mut fmt::Formatter) -> fmt::Result {
-		match self {
-			Self::Bare => write!(f, "Bare"),
-			Self::Signed(address, _, tx_ext) => write!(f, "Signed({:?}, {:?})", address, tx_ext),
-			Self::General(tx_ext) => write!(f, "General({:?})", tx_ext),
-		}
-	}
-}
-
-/// A extrinsic right from the external world. This is unchecked and so
-/// can contain a signature.
 #[derive(PartialEq, Eq, Clone, Debug)]
 pub struct UncheckedExtrinsic<Address, Call, Signature, Extension> {
 	/// Information regarding the type of extrinsic this is (inherent or transaction) as well as
@@ -343,13 +326,9 @@
 	}
 }
 
-<<<<<<< HEAD
+#[docify::export(unchecked_extrinsic_encode_impl)]
 impl<Address, Call, Signature, Extension> Encode
 	for UncheckedExtrinsic<Address, Call, Signature, Extension>
-=======
-#[docify::export(unchecked_extrinsic_encode_impl)]
-impl<Address, Call, Signature, Extra> Encode for UncheckedExtrinsic<Address, Call, Signature, Extra>
->>>>>>> 19bf94d6
 where
 	Preamble<Address, Signature, Extension>: Encode,
 	Call: Encode,
