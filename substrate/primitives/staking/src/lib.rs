--- conflicted
+++ resolved
@@ -330,12 +330,9 @@
 		payee: &Self::AccountId,
 	) -> DispatchResult;
 
-<<<<<<< HEAD
-=======
 	/// Migrate a virtual staker to a direct staker.
 	///
 	/// Only used for testing.
->>>>>>> 616dfa78
 	#[cfg(feature = "runtime-benchmarks")]
 	fn migrate_to_direct_staker(who: &Self::AccountId);
 }
