// This file is part of Substrate.

// Copyright (C) Parity Technologies (UK) Ltd.
// SPDX-License-Identifier: GPL-3.0-or-later WITH Classpath-exception-2.0

// This program is free software: you can redistribute it and/or modify
// it under the terms of the GNU General Public License as published by
// the Free Software Foundation, either version 3 of the License, or
// (at your option) any later version.

// This program is distributed in the hope that it will be useful,
// but WITHOUT ANY WARRANTY; without even the implied warranty of
// MERCHANTABILITY or FITNESS FOR A PARTICULAR PURPOSE. See the
// GNU General Public License for more details.

// You should have received a copy of the GNU General Public License
// along with this program. If not, see <https://www.gnu.org/licenses/>.

//! Substrate block builder
//!
//! This crate provides the [`BlockBuilder`] utility and the corresponding runtime api
//! [`BlockBuilder`](sp_block_builder::BlockBuilder).
//!
//! The block builder utility is used in the node as an abstraction over the runtime api to
//! initialize a block, to push extrinsics and to finalize a block.

#![warn(missing_docs)]

use codec::Encode;
use sp_api::{
<<<<<<< HEAD
	ApiExt, ApiRef, CallApiAt, Core, DisableProofRecorder, EnableProofRecorder, GetProofRecorder,
	RuntimeInstance, RuntimeInstanceBuilderStage2, StorageChanges, StorageProof,
=======
	ApiExt, ApiRef, CallApiAt, Core, ProvideRuntimeApi, StorageChanges, StorageProof,
>>>>>>> 5e98803f
	TransactionOutcome,
};
use sp_blockchain::{ApplyExtrinsicFailed, Error, HeaderBackend};
use sp_core::traits::CallContext;
use sp_runtime::{
	legacy,
	traits::{Block as BlockT, Hash, HashingFor, Header as HeaderT, NumberFor, One},
	Digest,
};
use std::marker::PhantomData;

pub use sp_block_builder::BlockBuilder as BlockBuilderApi;

/// A builder for creating an instance of [`BlockBuilder`].
<<<<<<< HEAD
pub struct BlockBuilderBuilder<B, C> {
	call_api_at: C,
	_phantom: PhantomData<B>,
}

impl<B, C> BlockBuilderBuilder<B, C>
=======
pub struct BlockBuilderBuilder<'a, B, C> {
	call_api_at: &'a C,
	_phantom: PhantomData<B>,
}

impl<'a, B, C> BlockBuilderBuilder<'a, B, C>
>>>>>>> 5e98803f
where
	B: BlockT,
{
	/// Create a new instance of the builder.
	///
	/// `call_api_at`: Something that implements [`CallApiAt`].
<<<<<<< HEAD
	pub fn new(call_api_at: C) -> Self {
		Self { call_api_at, _phantom: PhantomData }
	}

	/// Specify the parent block to build on top of.
	pub fn on_parent_block(self, parent_block: B::Hash) -> BlockBuilderBuilderStage1<B, C> {
		BlockBuilderBuilderStage1 { call_api_at: self.call_api_at, parent_block }
=======
	pub fn new(call_api_at: &'a C) -> Self {
		Self { call_api_at, _phantom: PhantomData }
>>>>>>> 5e98803f
	}

<<<<<<< HEAD
/// The second stage of the [`BlockBuilderBuilder`].
///
/// This type can not be instantiated directly. To get an instance of it
/// [`BlockBuilderBuilder::new`] needs to be used.
pub struct BlockBuilderBuilderStage1<B: BlockT, C> {
	call_api_at: C,
	parent_block: B::Hash,
}

impl<B, C> BlockBuilderBuilderStage1<B, C>
where
	B: BlockT,
{
	/// Fetch the parent block number from the given `header_backend`.
	///
	/// The parent block number is used to initialize the block number of the new block.
	///
	/// Returns an error if there doesn't exist a number for the parent block specified in
	/// [`on_parent_block`](BlockBuilderBuilder::on_parent_block).
	pub fn fetch_parent_block_number<H: HeaderBackend<B>>(
		self,
		header_backend: &H,
	) -> Result<BlockBuilderBuilderStage2<B, C>, Error> {
		let parent_number = header_backend.number(self.parent_block)?.ok_or_else(|| {
			Error::Backend(format!(
				"Could not fetch block number for block: {:?}",
				self.parent_block
			))
		})?;

		Ok(BlockBuilderBuilderStage2 {
			runtime_instance_builder: RuntimeInstance::builder(self.call_api_at, self.parent_block)
				.on_chain_context(),
			inherent_digests: Default::default(),
			parent_block: self.parent_block,
			parent_number,
		})
	}

	/// Provide the block number for the parent block directly.
	///
	/// The parent block is specified in [`on_parent_block`](BlockBuilderBuilder::on_parent_block).
	/// The parent block number is used to initialize the block number of the new block.
	pub fn with_parent_block_number(
		self,
		parent_number: NumberFor<B>,
	) -> BlockBuilderBuilderStage2<B, C> {
		BlockBuilderBuilderStage2 {
			runtime_instance_builder: RuntimeInstance::builder(self.call_api_at, self.parent_block)
				.on_chain_context(),
			inherent_digests: Default::default(),
			parent_block: self.parent_block,
			parent_number,
		}
=======
	/// Specify the parent block to build on top of.
	pub fn on_parent_block(self, parent_block: B::Hash) -> BlockBuilderBuilderStage1<'a, B, C> {
		BlockBuilderBuilderStage1 { call_api_at: self.call_api_at, parent_block }
>>>>>>> 5e98803f
	}
}

/// The second stage of the [`BlockBuilderBuilder`].
///
/// This type can not be instantiated directly. To get an instance of it
/// [`BlockBuilderBuilder::new`] needs to be used.
<<<<<<< HEAD
pub struct BlockBuilderBuilderStage2<B: BlockT, C, ProofRecorder = DisableProofRecorder> {
	runtime_instance_builder: RuntimeInstanceBuilderStage2<C, B, ProofRecorder>,
	inherent_digests: Digest,
	parent_block: B::Hash,
	parent_number: NumberFor<B>,
}

impl<B: BlockT, C, ProofRecorder: GetProofRecorder<B>>
	BlockBuilderBuilderStage2<B, C, ProofRecorder>
{
	/// Enable proof recording for the block builder.
	pub fn enable_proof_recording(self) -> BlockBuilderBuilderStage2<B, C, EnableProofRecorder<B>> {
		BlockBuilderBuilderStage2 {
			runtime_instance_builder: self.runtime_instance_builder.with_recorder(),
			inherent_digests: self.inherent_digests,
			parent_block: self.parent_block,
			parent_number: self.parent_number,
=======
pub struct BlockBuilderBuilderStage1<'a, B: BlockT, C> {
	call_api_at: &'a C,
	parent_block: B::Hash,
}

impl<'a, B, C> BlockBuilderBuilderStage1<'a, B, C>
where
	B: BlockT,
{
	/// Fetch the parent block number from the given `header_backend`.
	///
	/// The parent block number is used to initialize the block number of the new block.
	///
	/// Returns an error if the parent block specified in
	/// [`on_parent_block`](BlockBuilderBuilder::on_parent_block) does not exist.
	pub fn fetch_parent_block_number<H: HeaderBackend<B>>(
		self,
		header_backend: &H,
	) -> Result<BlockBuilderBuilderStage2<'a, B, C>, Error> {
		let parent_number = header_backend.number(self.parent_block)?.ok_or_else(|| {
			Error::Backend(format!(
				"Could not fetch block number for block: {:?}",
				self.parent_block
			))
		})?;

		Ok(BlockBuilderBuilderStage2 {
			call_api_at: self.call_api_at,
			enable_proof_recording: false,
			inherent_digests: Default::default(),
			parent_block: self.parent_block,
			parent_number,
		})
	}

	/// Provide the block number for the parent block directly.
	///
	/// The parent block is specified in [`on_parent_block`](BlockBuilderBuilder::on_parent_block).
	/// The parent block number is used to initialize the block number of the new block.
	pub fn with_parent_block_number(
		self,
		parent_number: NumberFor<B>,
	) -> BlockBuilderBuilderStage2<'a, B, C> {
		BlockBuilderBuilderStage2 {
			call_api_at: self.call_api_at,
			enable_proof_recording: false,
			inherent_digests: Default::default(),
			parent_block: self.parent_block,
			parent_number,
>>>>>>> 5e98803f
		}
	}

	/// Build the block with the given inherent digests.
	pub fn with_inherent_digests(mut self, inherent_digests: Digest) -> Self {
		self.inherent_digests = inherent_digests;
		self
	}

	/// Create the instance of the [`BlockBuilder`].
	pub fn build(self) -> Result<BlockBuilder<B, C, ProofRecorder>, Error>
	where
		C: CallApiAt<B>,
	{
		BlockBuilder::new(
			self.runtime_instance_builder.build(),
			self.parent_block,
			self.parent_number,
			self.inherent_digests,
		)
	}
}

/// The second stage of the [`BlockBuilderBuilder`].
///
/// This type can not be instantiated directly. To get an instance of it
/// [`BlockBuilderBuilder::new`] needs to be used.
pub struct BlockBuilderBuilderStage2<'a, B: BlockT, C> {
	call_api_at: &'a C,
	enable_proof_recording: bool,
	inherent_digests: Digest,
	parent_block: B::Hash,
	parent_number: NumberFor<B>,
}

impl<'a, B: BlockT, C> BlockBuilderBuilderStage2<'a, B, C> {
	/// Enable proof recording for the block builder.
	pub fn enable_proof_recording(mut self) -> Self {
		self.enable_proof_recording = true;
		self
	}

	/// Enable/disable proof recording for the block builder.
	pub fn with_proof_recording(mut self, enable: bool) -> Self {
		self.enable_proof_recording = enable;
		self
	}

	/// Build the block with the given inherent digests.
	pub fn with_inherent_digests(mut self, inherent_digests: Digest) -> Self {
		self.inherent_digests = inherent_digests;
		self
	}

	/// Create the instance of the [`BlockBuilder`].
	pub fn build(self) -> Result<BlockBuilder<'a, B, C>, Error>
	where
		C: CallApiAt<B> + ProvideRuntimeApi<B>,
		C::Api: BlockBuilderApi<B>,
	{
		BlockBuilder::new(
			self.call_api_at,
			self.parent_block,
			self.parent_number,
			self.enable_proof_recording,
			self.inherent_digests,
		)
	}
}

/// A block that was build by [`BlockBuilder`] plus some additional data.
///
/// This additional data includes the `storage_changes`, these changes can be applied to the
/// backend to get the state of the block. Furthermore an optional `proof` is included which
/// can be used to proof that the build block contains the expected data. The `proof` will
/// only be set when proof recording was activated.
pub struct BuiltBlock<Block: BlockT> {
	/// The actual block that was build.
	pub block: Block,
	/// The changes that need to be applied to the backend to get the state of the build block.
	pub storage_changes: StorageChanges<Block>,
	/// An optional proof that was recorded while building the block.
	pub proof: Option<StorageProof>,
}

impl<Block: BlockT> BuiltBlock<Block> {
	/// Convert into the inner values.
	pub fn into_inner(self) -> (Block, StorageChanges<Block>, Option<StorageProof>) {
		(self.block, self.storage_changes, self.proof)
	}
}

/// Utility for building new (valid) blocks from a stream of extrinsics.
<<<<<<< HEAD
pub struct BlockBuilder<Block: BlockT, CallApiAt, ProofRecorder> {
	extrinsics: Vec<Block::Extrinsic>,
	runtime_instance: RuntimeInstance<CallApiAt, Block, ProofRecorder>,
=======
pub struct BlockBuilder<'a, Block: BlockT, C: ProvideRuntimeApi<Block> + 'a> {
	extrinsics: Vec<Block::Extrinsic>,
	api: ApiRef<'a, C::Api>,
	call_api_at: &'a C,
>>>>>>> 5e98803f
	version: u32,
	parent_hash: Block::Hash,
	/// The estimated size of the block header.
	estimated_header_size: usize,
	_phantom: PhantomData<ProofRecorder>,
}

<<<<<<< HEAD
impl<Block, C, ProofRecorder> BlockBuilder<Block, C, ProofRecorder>
where
	Block: BlockT,
	C: sp_api::CallApiAt<Block>,
	ProofRecorder: sp_api::GetProofRecorder<Block>,
=======
impl<'a, Block, C> BlockBuilder<'a, Block, C>
where
	Block: BlockT,
	C: CallApiAt<Block> + ProvideRuntimeApi<Block> + 'a,
	C::Api: BlockBuilderApi<Block>,
>>>>>>> 5e98803f
{
	/// Create a new instance of builder based on the given `parent_hash` and `parent_number`.
	///
	/// While proof recording is enabled, all accessed trie nodes are saved.
	/// These recorded trie nodes can be used by a third party to prove the
	/// output of this block builder without having access to the full storage.
	fn new(
<<<<<<< HEAD
		runtime_instance: RuntimeInstance<C, Block, ProofRecorder>,
		parent_hash: Block::Hash,
		parent_number: NumberFor<Block>,
=======
		call_api_at: &'a C,
		parent_hash: Block::Hash,
		parent_number: NumberFor<Block>,
		record_proof: bool,
>>>>>>> 5e98803f
		inherent_digests: Digest,
	) -> Result<Self, Error> {
		let header = <<Block as BlockT>::Header as HeaderT>::new(
			parent_number + One::one(),
			Default::default(),
			Default::default(),
			parent_hash,
			inherent_digests,
		);

		let estimated_header_size = header.encoded_size();

<<<<<<< HEAD
		Core::<Block>::initialize_block(&runtime_instance, &header)?;
=======
		let mut api = call_api_at.runtime_api();

		if record_proof {
			api.record_proof();
		}

		api.set_call_context(CallContext::Onchain);

		api.initialize_block(parent_hash, &header)?;
>>>>>>> 5e98803f

		let version = runtime_instance
			.api_version::<dyn BlockBuilderApi<Block>>()?
			.ok_or_else(|| Error::VersionInvalid("BlockBuilderApi".to_string()))?;

		Ok(BlockBuilder {
			parent_hash,
			extrinsics: Vec::new(),
			runtime_instance,
			version,
			estimated_header_size,
<<<<<<< HEAD
			_phantom: PhantomData,
=======
			call_api_at,
>>>>>>> 5e98803f
		})
	}
}

impl<Block, CallApiAt, ProofRecorder> BlockBuilder<Block, CallApiAt, ProofRecorder>
where
	Block: BlockT,
	CallApiAt: sp_api::CallApiAt<Block>,
	ProofRecorder: sp_api::GetProofRecorder<Block>,
{
	/// Push onto the block's list of extrinsics.
	///
	/// This will ensure the extrinsic can be validly executed (by executing it).
	pub fn push(&mut self, xt: <Block as BlockT>::Extrinsic) -> Result<(), Error> {
		let extrinsics = &mut self.extrinsics;
		let version = self.version;

		self.runtime_instance.execute_in_transaction(|api| {
			let res = if version < 6 {
				#[allow(deprecated)]
				BlockBuilderApi::<Block>::apply_extrinsic_before_version_6(api, xt.clone())
					.map(legacy::byte_sized_error::convert_to_latest)
			} else {
				BlockBuilderApi::<Block>::apply_extrinsic(api, xt.clone())
			};

			match res {
				Ok(Ok(_)) => {
					extrinsics.push(xt);
					TransactionOutcome::Commit(Ok(()))
				},
				Ok(Err(tx_validity)) => TransactionOutcome::Rollback(Err(
					ApplyExtrinsicFailed::Validity(tx_validity).into(),
				)),
				Err(e) => TransactionOutcome::Rollback(Err(Error::from(e))),
			}
		})
	}

	/// Consume the builder to build a valid `Block` containing all pushed extrinsics.
	///
	/// Returns the build `Block`, the changes to the storage and an optional `StorageProof`
	/// supplied by `self.api`, combined as [`BuiltBlock`].
	/// The storage proof will be `Some(_)` when proof recording was enabled.
	pub fn build(self) -> Result<BuiltBlock<Block>, Error> {
		let header: Block::Header =
			BlockBuilderApi::<Block>::finalize_block(&self.runtime_instance)?;

		debug_assert_eq!(
			header.extrinsics_root().clone(),
			HashingFor::<Block>::ordered_trie_root(
				self.extrinsics.iter().map(Encode::encode).collect(),
				sp_runtime::StateVersion::V0,
			),
		);

<<<<<<< HEAD
		let proof = self.runtime_instance.extract_proof();
=======
		let proof = self.api.extract_proof();

		let state = self.call_api_at.state_at(self.parent_hash)?;
>>>>>>> 5e98803f

		let storage_changes = self.runtime_instance.into_storage_changes()?;

		Ok(BuiltBlock {
			block: <Block as BlockT>::new(header, self.extrinsics),
			storage_changes,
			proof,
		})
	}

	/// Create the inherents for the block.
	///
	/// Returns the inherents created by the runtime or an error if something failed.
	pub fn create_inherents(
		&mut self,
		inherent_data: sp_inherents::InherentData,
	) -> Result<Vec<Block::Extrinsic>, Error> {
		self.runtime_instance
			.execute_in_transaction(move |api| {
				// `create_inherents` should not change any state, to ensure this we always rollback
				// the transaction.
				TransactionOutcome::Rollback(
					BlockBuilderApi::<Block>::inherent_extrinsics(api, inherent_data),
				)
			})
			.map_err(Into::into)
	}

	/// Estimate the size of the block in the current state.
	///
	/// If `include_proof` is `true`, the estimated size of the storage proof will be added
	/// to the estimation.
	pub fn estimate_block_size(&self, include_proof: bool) -> usize {
		let size = self.estimated_header_size + self.extrinsics.encoded_size();

		if include_proof {
			// size + self.api.proof_recorder().map(|pr| pr.estimate_encoded_size()).unwrap_or(0)
			size
		} else {
			size
		}
	}
}

#[cfg(test)]
mod tests {
	use super::*;
	use sp_blockchain::HeaderBackend;
	use sp_core::Blake2Hasher;
	use sp_state_machine::Backend;
	use substrate_test_runtime_client::{
		runtime::ExtrinsicBuilder, DefaultTestClientBuilderExt, TestClientBuilderExt,
	};

	#[test]
	fn block_building_storage_proof_does_not_include_runtime_by_default() {
		let builder = substrate_test_runtime_client::TestClientBuilder::new();
		let client = builder.build();

		let genesis_hash = client.info().best_hash;

		let block = BlockBuilderBuilder::new(&client)
			.on_parent_block(genesis_hash)
			.with_parent_block_number(0)
			.enable_proof_recording()
			.build()
			.unwrap()
			.build()
			.unwrap();

		let proof = block.proof.expect("Proof is build on request");
		let genesis_state_root = client.header(genesis_hash).unwrap().unwrap().state_root;

		let backend =
			sp_state_machine::create_proof_check_backend::<Blake2Hasher>(genesis_state_root, proof)
				.unwrap();

		assert!(backend
			.storage(&sp_core::storage::well_known_keys::CODE)
			.unwrap_err()
			.contains("Database missing expected key"),);
	}

	#[test]
	fn failing_extrinsic_rolls_back_changes_in_storage_proof() {
		let builder = substrate_test_runtime_client::TestClientBuilder::new();
		let client = builder.build();
		let genesis_hash = client.info().best_hash;

		let mut block_builder = BlockBuilderBuilder::new(&client)
			.on_parent_block(genesis_hash)
			.with_parent_block_number(0)
			.enable_proof_recording()
			.build()
			.unwrap();

		block_builder.push(ExtrinsicBuilder::new_read_and_panic(8).build()).unwrap_err();

		let block = block_builder.build().unwrap();

		let proof_with_panic = block.proof.expect("Proof is build on request").encoded_size();

		let mut block_builder = BlockBuilderBuilder::new(&client)
			.on_parent_block(genesis_hash)
			.with_parent_block_number(0)
			.enable_proof_recording()
			.build()
			.unwrap();

		block_builder.push(ExtrinsicBuilder::new_read(8).build()).unwrap();

		let block = block_builder.build().unwrap();

		let proof_without_panic = block.proof.expect("Proof is build on request").encoded_size();

		let block = BlockBuilderBuilder::new(&client)
			.on_parent_block(genesis_hash)
			.with_parent_block_number(0)
			.enable_proof_recording()
			.build()
			.unwrap()
			.build()
			.unwrap();

		let proof_empty_block = block.proof.expect("Proof is build on request").encoded_size();

		// Ensure that we rolled back the changes of the panicked transaction.
		assert!(proof_without_panic > proof_with_panic);
		assert!(proof_without_panic > proof_empty_block);
		assert_eq!(proof_empty_block, proof_with_panic);
	}
}<|MERGE_RESOLUTION|>--- conflicted
+++ resolved
@@ -28,12 +28,8 @@
 
 use codec::Encode;
 use sp_api::{
-<<<<<<< HEAD
 	ApiExt, ApiRef, CallApiAt, Core, DisableProofRecorder, EnableProofRecorder, GetProofRecorder,
 	RuntimeInstance, RuntimeInstanceBuilderStage2, StorageChanges, StorageProof,
-=======
-	ApiExt, ApiRef, CallApiAt, Core, ProvideRuntimeApi, StorageChanges, StorageProof,
->>>>>>> 5e98803f
 	TransactionOutcome,
 };
 use sp_blockchain::{ApplyExtrinsicFailed, Error, HeaderBackend};
@@ -48,28 +44,18 @@
 pub use sp_block_builder::BlockBuilder as BlockBuilderApi;
 
 /// A builder for creating an instance of [`BlockBuilder`].
-<<<<<<< HEAD
 pub struct BlockBuilderBuilder<B, C> {
 	call_api_at: C,
 	_phantom: PhantomData<B>,
 }
 
 impl<B, C> BlockBuilderBuilder<B, C>
-=======
-pub struct BlockBuilderBuilder<'a, B, C> {
-	call_api_at: &'a C,
-	_phantom: PhantomData<B>,
-}
-
-impl<'a, B, C> BlockBuilderBuilder<'a, B, C>
->>>>>>> 5e98803f
 where
 	B: BlockT,
 {
 	/// Create a new instance of the builder.
 	///
 	/// `call_api_at`: Something that implements [`CallApiAt`].
-<<<<<<< HEAD
 	pub fn new(call_api_at: C) -> Self {
 		Self { call_api_at, _phantom: PhantomData }
 	}
@@ -77,13 +63,9 @@
 	/// Specify the parent block to build on top of.
 	pub fn on_parent_block(self, parent_block: B::Hash) -> BlockBuilderBuilderStage1<B, C> {
 		BlockBuilderBuilderStage1 { call_api_at: self.call_api_at, parent_block }
-=======
-	pub fn new(call_api_at: &'a C) -> Self {
-		Self { call_api_at, _phantom: PhantomData }
->>>>>>> 5e98803f
-	}
-
-<<<<<<< HEAD
+	}
+}
+
 /// The second stage of the [`BlockBuilderBuilder`].
 ///
 /// This type can not be instantiated directly. To get an instance of it
@@ -138,11 +120,6 @@
 			parent_block: self.parent_block,
 			parent_number,
 		}
-=======
-	/// Specify the parent block to build on top of.
-	pub fn on_parent_block(self, parent_block: B::Hash) -> BlockBuilderBuilderStage1<'a, B, C> {
-		BlockBuilderBuilderStage1 { call_api_at: self.call_api_at, parent_block }
->>>>>>> 5e98803f
 	}
 }
 
@@ -150,7 +127,6 @@
 ///
 /// This type can not be instantiated directly. To get an instance of it
 /// [`BlockBuilderBuilder::new`] needs to be used.
-<<<<<<< HEAD
 pub struct BlockBuilderBuilderStage2<B: BlockT, C, ProofRecorder = DisableProofRecorder> {
 	runtime_instance_builder: RuntimeInstanceBuilderStage2<C, B, ProofRecorder>,
 	inherent_digests: Digest,
@@ -168,57 +144,6 @@
 			inherent_digests: self.inherent_digests,
 			parent_block: self.parent_block,
 			parent_number: self.parent_number,
-=======
-pub struct BlockBuilderBuilderStage1<'a, B: BlockT, C> {
-	call_api_at: &'a C,
-	parent_block: B::Hash,
-}
-
-impl<'a, B, C> BlockBuilderBuilderStage1<'a, B, C>
-where
-	B: BlockT,
-{
-	/// Fetch the parent block number from the given `header_backend`.
-	///
-	/// The parent block number is used to initialize the block number of the new block.
-	///
-	/// Returns an error if the parent block specified in
-	/// [`on_parent_block`](BlockBuilderBuilder::on_parent_block) does not exist.
-	pub fn fetch_parent_block_number<H: HeaderBackend<B>>(
-		self,
-		header_backend: &H,
-	) -> Result<BlockBuilderBuilderStage2<'a, B, C>, Error> {
-		let parent_number = header_backend.number(self.parent_block)?.ok_or_else(|| {
-			Error::Backend(format!(
-				"Could not fetch block number for block: {:?}",
-				self.parent_block
-			))
-		})?;
-
-		Ok(BlockBuilderBuilderStage2 {
-			call_api_at: self.call_api_at,
-			enable_proof_recording: false,
-			inherent_digests: Default::default(),
-			parent_block: self.parent_block,
-			parent_number,
-		})
-	}
-
-	/// Provide the block number for the parent block directly.
-	///
-	/// The parent block is specified in [`on_parent_block`](BlockBuilderBuilder::on_parent_block).
-	/// The parent block number is used to initialize the block number of the new block.
-	pub fn with_parent_block_number(
-		self,
-		parent_number: NumberFor<B>,
-	) -> BlockBuilderBuilderStage2<'a, B, C> {
-		BlockBuilderBuilderStage2 {
-			call_api_at: self.call_api_at,
-			enable_proof_recording: false,
-			inherent_digests: Default::default(),
-			parent_block: self.parent_block,
-			parent_number,
->>>>>>> 5e98803f
 		}
 	}
 
@@ -237,53 +162,6 @@
 			self.runtime_instance_builder.build(),
 			self.parent_block,
 			self.parent_number,
-			self.inherent_digests,
-		)
-	}
-}
-
-/// The second stage of the [`BlockBuilderBuilder`].
-///
-/// This type can not be instantiated directly. To get an instance of it
-/// [`BlockBuilderBuilder::new`] needs to be used.
-pub struct BlockBuilderBuilderStage2<'a, B: BlockT, C> {
-	call_api_at: &'a C,
-	enable_proof_recording: bool,
-	inherent_digests: Digest,
-	parent_block: B::Hash,
-	parent_number: NumberFor<B>,
-}
-
-impl<'a, B: BlockT, C> BlockBuilderBuilderStage2<'a, B, C> {
-	/// Enable proof recording for the block builder.
-	pub fn enable_proof_recording(mut self) -> Self {
-		self.enable_proof_recording = true;
-		self
-	}
-
-	/// Enable/disable proof recording for the block builder.
-	pub fn with_proof_recording(mut self, enable: bool) -> Self {
-		self.enable_proof_recording = enable;
-		self
-	}
-
-	/// Build the block with the given inherent digests.
-	pub fn with_inherent_digests(mut self, inherent_digests: Digest) -> Self {
-		self.inherent_digests = inherent_digests;
-		self
-	}
-
-	/// Create the instance of the [`BlockBuilder`].
-	pub fn build(self) -> Result<BlockBuilder<'a, B, C>, Error>
-	where
-		C: CallApiAt<B> + ProvideRuntimeApi<B>,
-		C::Api: BlockBuilderApi<B>,
-	{
-		BlockBuilder::new(
-			self.call_api_at,
-			self.parent_block,
-			self.parent_number,
-			self.enable_proof_recording,
 			self.inherent_digests,
 		)
 	}
@@ -312,16 +190,9 @@
 }
 
 /// Utility for building new (valid) blocks from a stream of extrinsics.
-<<<<<<< HEAD
 pub struct BlockBuilder<Block: BlockT, CallApiAt, ProofRecorder> {
 	extrinsics: Vec<Block::Extrinsic>,
 	runtime_instance: RuntimeInstance<CallApiAt, Block, ProofRecorder>,
-=======
-pub struct BlockBuilder<'a, Block: BlockT, C: ProvideRuntimeApi<Block> + 'a> {
-	extrinsics: Vec<Block::Extrinsic>,
-	api: ApiRef<'a, C::Api>,
-	call_api_at: &'a C,
->>>>>>> 5e98803f
 	version: u32,
 	parent_hash: Block::Hash,
 	/// The estimated size of the block header.
@@ -329,19 +200,11 @@
 	_phantom: PhantomData<ProofRecorder>,
 }
 
-<<<<<<< HEAD
 impl<Block, C, ProofRecorder> BlockBuilder<Block, C, ProofRecorder>
 where
 	Block: BlockT,
 	C: sp_api::CallApiAt<Block>,
 	ProofRecorder: sp_api::GetProofRecorder<Block>,
-=======
-impl<'a, Block, C> BlockBuilder<'a, Block, C>
-where
-	Block: BlockT,
-	C: CallApiAt<Block> + ProvideRuntimeApi<Block> + 'a,
-	C::Api: BlockBuilderApi<Block>,
->>>>>>> 5e98803f
 {
 	/// Create a new instance of builder based on the given `parent_hash` and `parent_number`.
 	///
@@ -349,16 +212,9 @@
 	/// These recorded trie nodes can be used by a third party to prove the
 	/// output of this block builder without having access to the full storage.
 	fn new(
-<<<<<<< HEAD
 		runtime_instance: RuntimeInstance<C, Block, ProofRecorder>,
 		parent_hash: Block::Hash,
 		parent_number: NumberFor<Block>,
-=======
-		call_api_at: &'a C,
-		parent_hash: Block::Hash,
-		parent_number: NumberFor<Block>,
-		record_proof: bool,
->>>>>>> 5e98803f
 		inherent_digests: Digest,
 	) -> Result<Self, Error> {
 		let header = <<Block as BlockT>::Header as HeaderT>::new(
@@ -371,19 +227,7 @@
 
 		let estimated_header_size = header.encoded_size();
 
-<<<<<<< HEAD
 		Core::<Block>::initialize_block(&runtime_instance, &header)?;
-=======
-		let mut api = call_api_at.runtime_api();
-
-		if record_proof {
-			api.record_proof();
-		}
-
-		api.set_call_context(CallContext::Onchain);
-
-		api.initialize_block(parent_hash, &header)?;
->>>>>>> 5e98803f
 
 		let version = runtime_instance
 			.api_version::<dyn BlockBuilderApi<Block>>()?
@@ -395,11 +239,7 @@
 			runtime_instance,
 			version,
 			estimated_header_size,
-<<<<<<< HEAD
 			_phantom: PhantomData,
-=======
-			call_api_at,
->>>>>>> 5e98803f
 		})
 	}
 }
@@ -456,13 +296,7 @@
 			),
 		);
 
-<<<<<<< HEAD
 		let proof = self.runtime_instance.extract_proof();
-=======
-		let proof = self.api.extract_proof();
-
-		let state = self.call_api_at.state_at(self.parent_hash)?;
->>>>>>> 5e98803f
 
 		let storage_changes = self.runtime_instance.into_storage_changes()?;
 
