--- conflicted
+++ resolved
@@ -19,38 +19,6 @@
 // This is separated into its own crate due to cyclic dependency issues.
 
 #![cfg_attr(not(feature = "std"), no_std)]
-<<<<<<< HEAD
-#![cfg(feature = "runtime-benchmarks")]
-use sp_std::prelude::*;
-
-use frame_benchmarking::{benchmarks, whitelisted_caller};
-use frame_system::RawOrigin;
-use pallet_session::*;
-pub struct Pallet<T: Config>(pallet_session::Pallet<T>);
-pub trait Config: pallet_session::Config {
-	/// Generate a session key and a proof of ownership.
-	///
-	/// The given `owner` is the account that will call `set_keys` using the returned session keys
-	/// and proof. This means that the proof should prove the ownership of `owner` over the private
-	/// keys associated to the session keys.
-	fn generate_session_keys_and_proof(owner: Self::AccountId) -> (Self::Keys, Vec<u8>);
-}
-
-benchmarks! {
-	set_keys {
-		let caller: T::AccountId = whitelisted_caller();
-		frame_system::Pallet::<T>::inc_providers(&caller);
-		let (keys, proof) = T::generate_session_keys_and_proof(caller.clone());
-	}: _(RawOrigin::Signed(caller), keys, proof)
-
-	purge_keys {
-		let caller: T::AccountId = whitelisted_caller();
-		frame_system::Pallet::<T>::inc_providers(&caller);
-		let (keys, proof) = T::generate_session_keys_and_proof(caller.clone());
-		let _t = pallet_session::Pallet::<T>::set_keys(RawOrigin::Signed(caller.clone()).into(), keys, proof);
-	}: _(RawOrigin::Signed(caller))
-}
-=======
 
 extern crate alloc;
 
@@ -58,5 +26,4 @@
 pub mod inner;
 
 #[cfg(feature = "runtime-benchmarks")]
-pub use inner::*;
->>>>>>> 4def82e7
+pub use inner::*;