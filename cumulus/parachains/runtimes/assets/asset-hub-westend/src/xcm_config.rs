--- conflicted
+++ resolved
@@ -45,19 +45,13 @@
 use sp_runtime::traits::{AccountIdConversion, ConvertInto};
 use xcm::latest::prelude::*;
 use xcm_builder::{
-<<<<<<< HEAD
-	AccountId32Aliases, AllowExplicitUnpaidExecutionFrom, AllowKnownQueryResponses,
-	AllowSubscriptionsFrom, AllowTopLevelPaidExecutionFrom, DenyReserveTransferToRelayChain,
-	DenyThenTry, DescribeFamily, DescribePalletTerminal, DescribeTreasuryVoiceTerminal,
-=======
 	AccountId32Aliases, AllowExplicitUnpaidExecutionFrom, AllowHrmpNotificationsFromRelayChain,
 	AllowKnownQueryResponses, AllowSubscriptionsFrom, AllowTopLevelPaidExecutionFrom,
 	DenyReserveTransferToRelayChain, DenyThenTry, DescribeFamily, DescribePalletTerminal,
->>>>>>> e434176e
-	EnsureXcmOrigin, FrameTransactionalProcessor, FungibleAdapter, FungiblesAdapter,
-	GlobalConsensusParachainConvertsFor, HashedDescription, IsConcrete, LocalMint,
-	NetworkExportTableItem, NoChecking, NonFungiblesAdapter, ParentAsSuperuser, ParentIsPreset,
-	RelayChainAsNative, SiblingParachainAsNative, SiblingParachainConvertsVia,
+	DescribeTreasuryVoiceTerminal, EnsureXcmOrigin, FrameTransactionalProcessor, FungibleAdapter,
+	FungiblesAdapter, GlobalConsensusParachainConvertsFor, HashedDescription, IsConcrete,
+	LocalMint, NetworkExportTableItem, NoChecking, NonFungiblesAdapter, ParentAsSuperuser,
+	ParentIsPreset, RelayChainAsNative, SiblingParachainAsNative, SiblingParachainConvertsVia,
 	SignedAccountId32AsNative, SignedToAccountId32, SovereignSignedViaLocation, StartsWith,
 	StartsWithExplicitGlobalConsensus, TakeWeightCredit, TrailingSetTopicAsId, UsingComponents,
 	WeightInfoBounds, WithComputedOrigin, WithUniqueTopic, XcmFeeManagerFromComponents,
@@ -285,237 +279,6 @@
 	}
 }
 
-<<<<<<< HEAD
-/// A call filter for the XCM Transact instruction. This is a temporary measure until we properly
-/// account for proof size weights.
-///
-/// Calls that are allowed through this filter must:
-/// 1. Have a fixed weight;
-/// 2. Cannot lead to another call being made;
-/// 3. Have a defined proof size weight, e.g. no unbounded vecs in call parameters.
-pub struct SafeCallFilter;
-impl Contains<RuntimeCall> for SafeCallFilter {
-	fn contains(call: &RuntimeCall) -> bool {
-		#[cfg(feature = "runtime-benchmarks")]
-		{
-			if matches!(call, RuntimeCall::System(frame_system::Call::remark_with_event { .. })) {
-				return true
-			}
-		}
-
-		// Allow to change dedicated storage items (called by governance-like)
-		match call {
-			RuntimeCall::System(frame_system::Call::set_storage { items })
-				if items.iter().all(|(k, _)| k.eq(&bridging::XcmBridgeHubRouterByteFee::key())) ||
-					items
-						.iter()
-						.all(|(k, _)| k.eq(&bridging::XcmBridgeHubRouterBaseFee::key())) =>
-				return true,
-			_ => (),
-		};
-
-		matches!(
-			call,
-			RuntimeCall::PolkadotXcm(
-				pallet_xcm::Call::force_xcm_version { .. } |
-					pallet_xcm::Call::force_default_xcm_version { .. }
-			) | RuntimeCall::System(
-				frame_system::Call::set_heap_pages { .. } |
-					frame_system::Call::set_code { .. } |
-					frame_system::Call::set_code_without_checks { .. } |
-					frame_system::Call::authorize_upgrade { .. } |
-					frame_system::Call::authorize_upgrade_without_checks { .. } |
-					frame_system::Call::kill_prefix { .. },
-			) | RuntimeCall::ParachainSystem(..) |
-				RuntimeCall::Timestamp(..) |
-				RuntimeCall::Balances(..) |
-				RuntimeCall::CollatorSelection(..) |
-				RuntimeCall::Session(pallet_session::Call::purge_keys { .. }) |
-				RuntimeCall::XcmpQueue(..) |
-				RuntimeCall::MessageQueue(..) |
-				RuntimeCall::Assets(
-					pallet_assets::Call::create { .. } |
-						pallet_assets::Call::force_create { .. } |
-						pallet_assets::Call::start_destroy { .. } |
-						pallet_assets::Call::destroy_accounts { .. } |
-						pallet_assets::Call::destroy_approvals { .. } |
-						pallet_assets::Call::finish_destroy { .. } |
-						pallet_assets::Call::block { .. } |
-						pallet_assets::Call::mint { .. } |
-						pallet_assets::Call::burn { .. } |
-						pallet_assets::Call::transfer { .. } |
-						pallet_assets::Call::transfer_keep_alive { .. } |
-						pallet_assets::Call::force_transfer { .. } |
-						pallet_assets::Call::freeze { .. } |
-						pallet_assets::Call::thaw { .. } |
-						pallet_assets::Call::freeze_asset { .. } |
-						pallet_assets::Call::thaw_asset { .. } |
-						pallet_assets::Call::transfer_ownership { .. } |
-						pallet_assets::Call::set_team { .. } |
-						pallet_assets::Call::set_metadata { .. } |
-						pallet_assets::Call::clear_metadata { .. } |
-						pallet_assets::Call::force_set_metadata { .. } |
-						pallet_assets::Call::force_clear_metadata { .. } |
-						pallet_assets::Call::force_asset_status { .. } |
-						pallet_assets::Call::approve_transfer { .. } |
-						pallet_assets::Call::cancel_approval { .. } |
-						pallet_assets::Call::force_cancel_approval { .. } |
-						pallet_assets::Call::transfer_approved { .. } |
-						pallet_assets::Call::touch { .. } |
-						pallet_assets::Call::touch_other { .. } |
-						pallet_assets::Call::refund { .. } |
-						pallet_assets::Call::refund_other { .. },
-				) | RuntimeCall::ForeignAssets(
-				pallet_assets::Call::create { .. } |
-					pallet_assets::Call::force_create { .. } |
-					pallet_assets::Call::start_destroy { .. } |
-					pallet_assets::Call::destroy_accounts { .. } |
-					pallet_assets::Call::destroy_approvals { .. } |
-					pallet_assets::Call::finish_destroy { .. } |
-					pallet_assets::Call::block { .. } |
-					pallet_assets::Call::mint { .. } |
-					pallet_assets::Call::burn { .. } |
-					pallet_assets::Call::transfer { .. } |
-					pallet_assets::Call::transfer_keep_alive { .. } |
-					pallet_assets::Call::force_transfer { .. } |
-					pallet_assets::Call::freeze { .. } |
-					pallet_assets::Call::thaw { .. } |
-					pallet_assets::Call::freeze_asset { .. } |
-					pallet_assets::Call::thaw_asset { .. } |
-					pallet_assets::Call::transfer_ownership { .. } |
-					pallet_assets::Call::set_team { .. } |
-					pallet_assets::Call::set_metadata { .. } |
-					pallet_assets::Call::clear_metadata { .. } |
-					pallet_assets::Call::force_set_metadata { .. } |
-					pallet_assets::Call::force_clear_metadata { .. } |
-					pallet_assets::Call::force_asset_status { .. } |
-					pallet_assets::Call::approve_transfer { .. } |
-					pallet_assets::Call::cancel_approval { .. } |
-					pallet_assets::Call::force_cancel_approval { .. } |
-					pallet_assets::Call::transfer_approved { .. } |
-					pallet_assets::Call::touch { .. } |
-					pallet_assets::Call::touch_other { .. } |
-					pallet_assets::Call::refund { .. } |
-					pallet_assets::Call::refund_other { .. },
-			) | RuntimeCall::PoolAssets(
-				pallet_assets::Call::create { .. } |
-					pallet_assets::Call::force_create { .. } |
-					pallet_assets::Call::start_destroy { .. } |
-					pallet_assets::Call::destroy_accounts { .. } |
-					pallet_assets::Call::destroy_approvals { .. } |
-					pallet_assets::Call::finish_destroy { .. } |
-					pallet_assets::Call::block { .. } |
-					pallet_assets::Call::mint { .. } |
-					pallet_assets::Call::burn { .. } |
-					pallet_assets::Call::transfer { .. } |
-					pallet_assets::Call::transfer_keep_alive { .. } |
-					pallet_assets::Call::force_transfer { .. } |
-					pallet_assets::Call::freeze { .. } |
-					pallet_assets::Call::thaw { .. } |
-					pallet_assets::Call::freeze_asset { .. } |
-					pallet_assets::Call::thaw_asset { .. } |
-					pallet_assets::Call::transfer_ownership { .. } |
-					pallet_assets::Call::set_team { .. } |
-					pallet_assets::Call::set_metadata { .. } |
-					pallet_assets::Call::clear_metadata { .. } |
-					pallet_assets::Call::force_set_metadata { .. } |
-					pallet_assets::Call::force_clear_metadata { .. } |
-					pallet_assets::Call::force_asset_status { .. } |
-					pallet_assets::Call::approve_transfer { .. } |
-					pallet_assets::Call::cancel_approval { .. } |
-					pallet_assets::Call::force_cancel_approval { .. } |
-					pallet_assets::Call::transfer_approved { .. } |
-					pallet_assets::Call::touch { .. } |
-					pallet_assets::Call::touch_other { .. } |
-					pallet_assets::Call::refund { .. } |
-					pallet_assets::Call::refund_other { .. },
-			) | RuntimeCall::AssetConversion(
-				pallet_asset_conversion::Call::create_pool { .. } |
-					pallet_asset_conversion::Call::add_liquidity { .. } |
-					pallet_asset_conversion::Call::remove_liquidity { .. } |
-					pallet_asset_conversion::Call::swap_tokens_for_exact_tokens { .. } |
-					pallet_asset_conversion::Call::swap_exact_tokens_for_tokens { .. },
-			) | RuntimeCall::NftFractionalization(
-				pallet_nft_fractionalization::Call::fractionalize { .. } |
-					pallet_nft_fractionalization::Call::unify { .. },
-			) | RuntimeCall::Nfts(
-				pallet_nfts::Call::create { .. } |
-					pallet_nfts::Call::force_create { .. } |
-					pallet_nfts::Call::destroy { .. } |
-					pallet_nfts::Call::mint { .. } |
-					pallet_nfts::Call::force_mint { .. } |
-					pallet_nfts::Call::burn { .. } |
-					pallet_nfts::Call::transfer { .. } |
-					pallet_nfts::Call::lock_item_transfer { .. } |
-					pallet_nfts::Call::unlock_item_transfer { .. } |
-					pallet_nfts::Call::lock_collection { .. } |
-					pallet_nfts::Call::transfer_ownership { .. } |
-					pallet_nfts::Call::set_team { .. } |
-					pallet_nfts::Call::force_collection_owner { .. } |
-					pallet_nfts::Call::force_collection_config { .. } |
-					pallet_nfts::Call::approve_transfer { .. } |
-					pallet_nfts::Call::cancel_approval { .. } |
-					pallet_nfts::Call::clear_all_transfer_approvals { .. } |
-					pallet_nfts::Call::lock_item_properties { .. } |
-					pallet_nfts::Call::set_attribute { .. } |
-					pallet_nfts::Call::force_set_attribute { .. } |
-					pallet_nfts::Call::clear_attribute { .. } |
-					pallet_nfts::Call::approve_item_attributes { .. } |
-					pallet_nfts::Call::cancel_item_attributes_approval { .. } |
-					pallet_nfts::Call::set_metadata { .. } |
-					pallet_nfts::Call::clear_metadata { .. } |
-					pallet_nfts::Call::set_collection_metadata { .. } |
-					pallet_nfts::Call::clear_collection_metadata { .. } |
-					pallet_nfts::Call::set_accept_ownership { .. } |
-					pallet_nfts::Call::set_collection_max_supply { .. } |
-					pallet_nfts::Call::update_mint_settings { .. } |
-					pallet_nfts::Call::set_price { .. } |
-					pallet_nfts::Call::buy_item { .. } |
-					pallet_nfts::Call::pay_tips { .. } |
-					pallet_nfts::Call::create_swap { .. } |
-					pallet_nfts::Call::cancel_swap { .. } |
-					pallet_nfts::Call::claim_swap { .. },
-			) | RuntimeCall::Uniques(
-				pallet_uniques::Call::create { .. } |
-					pallet_uniques::Call::force_create { .. } |
-					pallet_uniques::Call::destroy { .. } |
-					pallet_uniques::Call::mint { .. } |
-					pallet_uniques::Call::burn { .. } |
-					pallet_uniques::Call::transfer { .. } |
-					pallet_uniques::Call::freeze { .. } |
-					pallet_uniques::Call::thaw { .. } |
-					pallet_uniques::Call::freeze_collection { .. } |
-					pallet_uniques::Call::thaw_collection { .. } |
-					pallet_uniques::Call::transfer_ownership { .. } |
-					pallet_uniques::Call::set_team { .. } |
-					pallet_uniques::Call::approve_transfer { .. } |
-					pallet_uniques::Call::cancel_approval { .. } |
-					pallet_uniques::Call::force_item_status { .. } |
-					pallet_uniques::Call::set_attribute { .. } |
-					pallet_uniques::Call::clear_attribute { .. } |
-					pallet_uniques::Call::set_metadata { .. } |
-					pallet_uniques::Call::clear_metadata { .. } |
-					pallet_uniques::Call::set_collection_metadata { .. } |
-					pallet_uniques::Call::clear_collection_metadata { .. } |
-					pallet_uniques::Call::set_accept_ownership { .. } |
-					pallet_uniques::Call::set_collection_max_supply { .. } |
-					pallet_uniques::Call::set_price { .. } |
-					pallet_uniques::Call::buy_item { .. }
-			) | RuntimeCall::ToRococoXcmRouter(
-				pallet_xcm_bridge_hub_router::Call::report_bridge_status { .. }
-			) |
-				// TODO: this cannot be included into the production safe filter in a current way.
-				// The safe filter will be entirely dropped or inner call arguments of `batch` and 
-				// `schedule` calls has to be filtered.
-				// Alternatively the `batch` call can be replaced by multiple `Transact`s.
-				RuntimeCall::Utility(..) |
-				RuntimeCall::Scheduler(..)
-		)
-	}
-}
-
-=======
->>>>>>> e434176e
 pub type Barrier = TrailingSetTopicAsId<
 	DenyThenTry<
 		DenyReserveTransferToRelayChain,
