// Copyright (C) 2023 Parity Technologies (UK) Ltd.
// SPDX-License-Identifier: Apache-2.0

// Licensed under the Apache License, Version 2.0 (the "License");
// you may not use this file except in compliance with the License.
// You may obtain a copy of the License at
//
// 	http://www.apache.org/licenses/LICENSE-2.0
//
// Unless required by applicable law or agreed to in writing, software
// distributed under the License is distributed on an "AS IS" BASIS,
// WITHOUT WARRANTIES OR CONDITIONS OF ANY KIND, either express or implied.
// See the License for the specific language governing permissions and
// limitations under the License.

//! Module contains predefined test-case scenarios for `Runtime` with various assets transferred
//! over a bridge.

use crate::{assert_matches_reserve_asset_deposited_instructions, get_fungible_delivery_fees};
use codec::Encode;
use cumulus_primitives_core::XcmpMessageSource;
use frame_support::{
	assert_ok,
	traits::{Currency, Get, OnFinalize, OnInitialize, OriginTrait, ProcessMessageError},
};
use frame_system::pallet_prelude::BlockNumberFor;
use parachains_common::{AccountId, Balance};
use parachains_runtimes_test_utils::{
	mock_open_hrmp_channel, AccountIdOf, BalanceOf, CollatorSessionKeys, ExtBuilder, RuntimeHelper,
	SlotDurations, ValidatorIdOf, XcmReceivedFrom,
};
use sp_runtime::{traits::StaticLookup, Saturating};
use xcm::{latest::prelude::*, VersionedAssets};
use xcm_builder::{CreateMatcher, MatchXcm};
use xcm_executor::{traits::ConvertLocation, XcmExecutor};

pub struct TestBridgingConfig {
	pub bridged_network: NetworkId,
	pub local_bridge_hub_para_id: u32,
	pub local_bridge_hub_location: Location,
	pub bridged_target_location: Location,
}

/// Test-case makes sure that `Runtime` can initiate **reserve transfer assets** over bridge.
pub fn limited_reserve_transfer_assets_for_native_asset_works<
	Runtime,
	AllPalletsWithoutSystem,
	XcmConfig,
	HrmpChannelOpener,
	HrmpChannelSource,
	LocationToAccountId,
>(
	collator_session_keys: CollatorSessionKeys<Runtime>,
	slot_durations: SlotDurations,
	existential_deposit: BalanceOf<Runtime>,
	alice_account: AccountIdOf<Runtime>,
	unwrap_pallet_xcm_event: Box<dyn Fn(Vec<u8>) -> Option<pallet_xcm::Event<Runtime>>>,
	unwrap_xcmp_queue_event: Box<
		dyn Fn(Vec<u8>) -> Option<cumulus_pallet_xcmp_queue::Event<Runtime>>,
	>,
	prepare_configuration: fn() -> TestBridgingConfig,
	weight_limit: WeightLimit,
	maybe_paid_export_message: Option<AssetId>,
	delivery_fees_account: Option<AccountIdOf<Runtime>>,
) where
	Runtime: frame_system::Config
		+ pallet_balances::Config
		+ pallet_session::Config
		+ pallet_xcm::Config
		+ parachain_info::Config
		+ pallet_collator_selection::Config
		+ cumulus_pallet_parachain_system::Config
		+ cumulus_pallet_xcmp_queue::Config
		+ pallet_timestamp::Config,
	AllPalletsWithoutSystem:
		OnInitialize<BlockNumberFor<Runtime>> + OnFinalize<BlockNumberFor<Runtime>>,
	AccountIdOf<Runtime>: Into<[u8; 32]>,
	ValidatorIdOf<Runtime>: From<AccountIdOf<Runtime>>,
	BalanceOf<Runtime>: From<Balance>,
	<Runtime as pallet_balances::Config>::Balance: From<Balance> + Into<u128>,
	XcmConfig: xcm_executor::Config,
	LocationToAccountId: ConvertLocation<AccountIdOf<Runtime>>,
	<Runtime as frame_system::Config>::AccountId:
		Into<<<Runtime as frame_system::Config>::RuntimeOrigin as OriginTrait>::AccountId>,
	<<Runtime as frame_system::Config>::Lookup as StaticLookup>::Source:
		From<<Runtime as frame_system::Config>::AccountId>,
	<Runtime as frame_system::Config>::AccountId: From<AccountId>,
	HrmpChannelOpener: frame_support::inherent::ProvideInherent<
		Call = cumulus_pallet_parachain_system::Call<Runtime>,
	>,
	HrmpChannelSource: XcmpMessageSource,
{
	let runtime_para_id = 1000;
	ExtBuilder::<Runtime>::default()
		.with_collators(collator_session_keys.collators())
		.with_session_keys(collator_session_keys.session_keys())
		.with_tracing()
		.with_safe_xcm_version(3)
		.with_para_id(runtime_para_id.into())
		.build()
		.execute_with(|| {
			let mut alice = [0u8; 32];
			alice[0] = 1;
			let included_head = RuntimeHelper::<Runtime, AllPalletsWithoutSystem>::run_to_block(
				2,
				AccountId::from(alice).into(),
			);

			// prepare bridge config
			let TestBridgingConfig {
				bridged_network,
				local_bridge_hub_para_id,
				bridged_target_location: target_location_from_different_consensus,
				..
			} = prepare_configuration();

			let reserve_account =
				LocationToAccountId::convert_location(&target_location_from_different_consensus)
					.expect("Sovereign account for reserves");
			let balance_to_transfer = 1_000_000_000_000_u128;
			let native_asset = Location::parent();

			// open HRMP to bridge hub
			mock_open_hrmp_channel::<Runtime, HrmpChannelOpener>(
				runtime_para_id.into(),
				local_bridge_hub_para_id.into(),
				included_head,
				&alice,
				&slot_durations,
			);

			// we calculate exact delivery fees _after_ sending the message by weighing the sent
			// xcm, and this delivery fee varies for different runtimes, so just add enough buffer,
			// then verify the arithmetics check out on final balance.
			let delivery_fees_buffer = 8_000_000_000_000u128;
			// drip ED + transfer_amount + delivery_fees_buffer to Alice account
			let alice_account_init_balance =
				existential_deposit + balance_to_transfer.into() + delivery_fees_buffer.into();
			let _ = <pallet_balances::Pallet<Runtime>>::deposit_creating(
				&alice_account,
				alice_account_init_balance,
			);
			// SA of target location needs to have at least ED, otherwise making reserve fails
			let _ = <pallet_balances::Pallet<Runtime>>::deposit_creating(
				&reserve_account,
				existential_deposit,
			);

			// we just check here, that user retains enough balance after withdrawal
			// and also we check if `balance_to_transfer` is more than `existential_deposit`,
			assert!(
				(<pallet_balances::Pallet<Runtime>>::free_balance(&alice_account) -
					balance_to_transfer.into()) >=
					existential_deposit
			);
			// SA has just ED
			assert_eq!(
				<pallet_balances::Pallet<Runtime>>::free_balance(&reserve_account),
				existential_deposit
			);

			let delivery_fees_account_balance_before = delivery_fees_account
				.as_ref()
				.map(|dfa| <pallet_balances::Pallet<Runtime>>::free_balance(dfa))
				.unwrap_or(0.into());

			// local native asset (pallet_balances)
			let asset_to_transfer =
				Asset { fun: Fungible(balance_to_transfer.into()), id: native_asset.into() };

			// destination is (some) account relative to the destination different consensus
			let target_destination_account = Location::new(
				0,
				[AccountId32 {
					network: Some(bridged_network),
					id: sp_runtime::AccountId32::new([3; 32]).into(),
				}],
			);

			let assets_to_transfer = Assets::from(asset_to_transfer);
			let mut expected_assets = assets_to_transfer.clone();
			let context = XcmConfig::UniversalLocation::get();
			expected_assets
				.reanchor(&target_location_from_different_consensus, &context)
				.unwrap();

			let expected_beneficiary = target_destination_account.clone();

			// do pallet_xcm call reserve transfer
			assert_ok!(<pallet_xcm::Pallet<Runtime>>::limited_reserve_transfer_assets(
				RuntimeHelper::<Runtime, AllPalletsWithoutSystem>::origin_of(alice_account.clone()),
				Box::new(target_location_from_different_consensus.clone().into_versioned()),
				Box::new(target_destination_account.into_versioned()),
				Box::new(VersionedAssets::from(assets_to_transfer)),
				0,
				weight_limit,
			));

			// check events
			// check pallet_xcm attempted
			RuntimeHelper::<Runtime, AllPalletsWithoutSystem>::assert_pallet_xcm_event_outcome(
				&unwrap_pallet_xcm_event,
				|outcome| {
					assert_ok!(outcome.ensure_complete());
				},
			);

			// check that xcm was sent
			let xcm_sent_message_hash = <frame_system::Pallet<Runtime>>::events()
				.into_iter()
				.filter_map(|e| unwrap_xcmp_queue_event(e.event.encode()))
				.find_map(|e| match e {
					cumulus_pallet_xcmp_queue::Event::XcmpMessageSent { message_hash } =>
						Some(message_hash),
					_ => None,
				});

			// read xcm
			let xcm_sent = RuntimeHelper::<HrmpChannelSource, AllPalletsWithoutSystem>::take_xcm(
				local_bridge_hub_para_id.into(),
			)
			.unwrap();
			assert_eq!(
				xcm_sent_message_hash,
				Some(xcm_sent.using_encoded(sp_io::hashing::blake2_256))
			);
			let mut xcm_sent: Xcm<()> = xcm_sent.try_into().expect("versioned xcm");

			// check sent XCM ExportMessage to BridgeHub

			let mut delivery_fees = 0;
			// 1. check paid or unpaid
			if let Some(expected_fee_asset_id) = maybe_paid_export_message {
				xcm_sent
					.0
					.matcher()
					.match_next_inst(|instr| match instr {
						WithdrawAsset(_) => Ok(()),
						_ => Err(ProcessMessageError::BadFormat),
					})
					.expect("contains WithdrawAsset")
					.match_next_inst(|instr| match instr {
						BuyExecution { fees, .. } if fees.id.eq(&expected_fee_asset_id) => Ok(()),
						_ => Err(ProcessMessageError::BadFormat),
					})
					.expect("contains BuyExecution")
					.match_next_inst(|instr| match instr {
						SetAppendix(_) => Ok(()),
						_ => Err(ProcessMessageError::BadFormat),
					})
					.expect("contains SetAppendix")
			} else {
				xcm_sent
					.0
					.matcher()
					.match_next_inst(|instr| match instr {
						// first instruction could be UnpaidExecution (because we could have
						// explicit unpaid execution on BridgeHub)
						UnpaidExecution { weight_limit, check_origin }
							if weight_limit == &Unlimited && check_origin.is_none() =>
							Ok(()),
						_ => Err(ProcessMessageError::BadFormat),
					})
					.expect("contains UnpaidExecution")
			}
			// 2. check ExportMessage
			.match_next_inst(|instr| match instr {
				// next instruction is ExportMessage
				ExportMessage { network, destination, xcm: inner_xcm } => {
					assert_eq!(network, &bridged_network);
					let (_, target_location_junctions_without_global_consensus) =
						target_location_from_different_consensus
							.interior
							.clone()
							.split_global()
							.expect("split works");
					assert_eq!(destination, &target_location_junctions_without_global_consensus);
					// Call `SendXcm::validate` to get delivery fees.
					delivery_fees = get_fungible_delivery_fees::<
						<XcmConfig as xcm_executor::Config>::XcmSender,
					>(
						target_location_from_different_consensus.clone(),
						inner_xcm.clone(),
					);
					assert_matches_reserve_asset_deposited_instructions(
						inner_xcm,
						&expected_assets,
						&expected_beneficiary,
					);
					Ok(())
				},
				_ => Err(ProcessMessageError::BadFormat),
			})
			.expect("contains ExportMessage");

			// check alice account decreased by balance_to_transfer
			assert_eq!(
				<pallet_balances::Pallet<Runtime>>::free_balance(&alice_account),
				alice_account_init_balance
					.saturating_sub(balance_to_transfer.into())
					.saturating_sub(delivery_fees.into())
			);

			// check reserve account increased by balance_to_transfer
			assert_eq!(
				<pallet_balances::Pallet<Runtime>>::free_balance(&reserve_account),
				existential_deposit + balance_to_transfer.into()
			);

			// check dedicated account increased by delivery fees (if configured)
			if let Some(delivery_fees_account) = delivery_fees_account {
				let delivery_fees_account_balance_after =
					<pallet_balances::Pallet<Runtime>>::free_balance(&delivery_fees_account);
				assert!(
					delivery_fees_account_balance_after - delivery_fees.into() >=
						delivery_fees_account_balance_before
				);
			}
		})
}

pub fn receive_reserve_asset_deposited_from_different_consensus_works<
	Runtime,
	AllPalletsWithoutSystem,
	XcmConfig,
	ForeignAssetsPalletInstance,
>(
	collator_session_keys: CollatorSessionKeys<Runtime>,
	existential_deposit: BalanceOf<Runtime>,
	target_account: AccountIdOf<Runtime>,
	block_author_account: AccountIdOf<Runtime>,
	(foreign_asset_owner, foreign_asset_id_location, foreign_asset_id_minimum_balance): (
		AccountIdOf<Runtime>,
		xcm::v4::Location,
		u128,
	),
	foreign_asset_id_amount_to_transfer: u128,
	prepare_configuration: impl FnOnce() -> TestBridgingConfig,
	(bridge_instance, universal_origin, descend_origin): (Junctions, Junction, Junctions), /* bridge adds origin manipulation on the way */
	additional_checks_before: impl FnOnce(),
	additional_checks_after: impl FnOnce(),
) where
	Runtime: frame_system::Config
		+ pallet_balances::Config
		+ pallet_session::Config
		+ pallet_xcm::Config
		+ parachain_info::Config
		+ pallet_collator_selection::Config
		+ cumulus_pallet_parachain_system::Config
		+ cumulus_pallet_xcmp_queue::Config
		+ pallet_assets::Config<ForeignAssetsPalletInstance>
		+ pallet_timestamp::Config,
	AllPalletsWithoutSystem:
		OnInitialize<BlockNumberFor<Runtime>> + OnFinalize<BlockNumberFor<Runtime>>,
	AccountIdOf<Runtime>: Into<[u8; 32]> + From<[u8; 32]>,
	ValidatorIdOf<Runtime>: From<AccountIdOf<Runtime>>,
	BalanceOf<Runtime>: From<Balance> + Into<Balance>,
	XcmConfig: xcm_executor::Config,
	<Runtime as pallet_assets::Config<ForeignAssetsPalletInstance>>::AssetId:
		From<xcm::v4::Location> + Into<xcm::v4::Location>,
	<Runtime as pallet_assets::Config<ForeignAssetsPalletInstance>>::AssetIdParameter:
		From<xcm::v4::Location> + Into<xcm::v4::Location>,
	<Runtime as pallet_assets::Config<ForeignAssetsPalletInstance>>::Balance:
		From<Balance> + Into<u128> + From<u128>,
	<Runtime as frame_system::Config>::AccountId: Into<<<Runtime as frame_system::Config>::RuntimeOrigin as OriginTrait>::AccountId>
		+ Into<AccountId>,
	<<Runtime as frame_system::Config>::Lookup as StaticLookup>::Source:
		From<<Runtime as frame_system::Config>::AccountId>,
	ForeignAssetsPalletInstance: 'static,
{
	ExtBuilder::<Runtime>::default()
		.with_collators(collator_session_keys.collators())
		.with_session_keys(collator_session_keys.session_keys())
		.with_tracing()
		.build()
		.execute_with(|| {
			// Set account as block author, who will receive fees
			RuntimeHelper::<Runtime, AllPalletsWithoutSystem>::run_to_block(
				2,
				block_author_account.clone().into(),
			);

			// drip 'ED' user target account
			let _ = <pallet_balances::Pallet<Runtime>>::deposit_creating(
				&target_account,
				existential_deposit,
			);

			// create foreign asset for wrapped/derived representation
			assert_ok!(
				<pallet_assets::Pallet<Runtime, ForeignAssetsPalletInstance>>::force_create(
					RuntimeHelper::<Runtime, AllPalletsWithoutSystem>::root_origin(),
					foreign_asset_id_location.clone().into(),
					foreign_asset_owner.into(),
					true, // is_sufficient=true
					foreign_asset_id_minimum_balance.into()
				)
			);

			// prepare bridge config
			let TestBridgingConfig { local_bridge_hub_location, .. } = prepare_configuration();

			// Balances before
			assert_eq!(
				<pallet_balances::Pallet<Runtime>>::free_balance(&target_account),
				existential_deposit.clone()
			);

			// ForeignAssets balances before
			assert_eq!(
				<pallet_assets::Pallet<Runtime, ForeignAssetsPalletInstance>>::balance(
					foreign_asset_id_location.clone().into(),
					&target_account
				),
				0.into()
			);

			// additional check before
			additional_checks_before();

<<<<<<< HEAD
			let v4_foreign_asset_id_location: xcm::v4::Location = foreign_asset_id_location.try_into().unwrap();
			let foreign_asset_id_location_latest: Location =
				v4_foreign_asset_id_location.try_into().unwrap();

=======
>>>>>>> d944ac2f
			let expected_assets = Assets::from(vec![Asset {
				id: AssetId(foreign_asset_id_location.clone()),
				fun: Fungible(foreign_asset_id_amount_to_transfer),
			}]);
			let expected_beneficiary = Location::new(
				0,
				[AccountId32 { network: None, id: target_account.clone().into() }],
			);

			// Call received XCM execution
			let xcm = Xcm(vec![
				DescendOrigin(bridge_instance),
				UniversalOrigin(universal_origin),
				DescendOrigin(descend_origin),
				ReserveAssetDeposited(expected_assets.clone()),
				ClearOrigin,
				BuyExecution {
					fees: Asset {
						id: AssetId(foreign_asset_id_location.clone()),
						fun: Fungible(foreign_asset_id_amount_to_transfer),
					},
					weight_limit: Unlimited,
				},
				DepositAsset {
					assets: Wild(AllCounted(1)),
					beneficiary: expected_beneficiary.clone(),
				},
				SetTopic([
					220, 188, 144, 32, 213, 83, 111, 175, 44, 210, 111, 19, 90, 165, 191, 112, 140,
					247, 192, 124, 42, 17, 153, 141, 114, 34, 189, 20, 83, 69, 237, 173,
				]),
			]);
			assert_matches_reserve_asset_deposited_instructions(
				&mut xcm.clone(),
				&expected_assets,
				&expected_beneficiary,
			);

			let mut hash = xcm.using_encoded(sp_io::hashing::blake2_256);

			// execute xcm as XcmpQueue would do
			let outcome = XcmExecutor::<XcmConfig>::prepare_and_execute(
				local_bridge_hub_location,
				xcm,
				&mut hash,
				RuntimeHelper::<Runtime, AllPalletsWithoutSystem>::xcm_max_weight(
					XcmReceivedFrom::Sibling,
				),
				Weight::zero(),
			);
			assert_ok!(outcome.ensure_complete());

			// Balances after
			assert_eq!(
				<pallet_balances::Pallet<Runtime>>::free_balance(&target_account),
				existential_deposit.clone()
			);

			// ForeignAssets balances after
			assert!(
				<pallet_assets::Pallet<Runtime, ForeignAssetsPalletInstance>>::balance(
					foreign_asset_id_location.into(),
					&target_account
				) > 0.into()
			);

			// additional check after
			additional_checks_after();
		})
}

pub fn report_bridge_status_from_xcm_bridge_router_works<
	Runtime,
	AllPalletsWithoutSystem,
	XcmConfig,
	LocationToAccountId,
	XcmBridgeHubRouterInstance,
>(
	collator_session_keys: CollatorSessionKeys<Runtime>,
	prepare_configuration: fn() -> TestBridgingConfig,
	congested_message: fn() -> Xcm<XcmConfig::RuntimeCall>,
	uncongested_message: fn() -> Xcm<XcmConfig::RuntimeCall>,
) where
	Runtime: frame_system::Config
		+ pallet_balances::Config
		+ pallet_session::Config
		+ pallet_xcm::Config
		+ parachain_info::Config
		+ pallet_collator_selection::Config
		+ cumulus_pallet_parachain_system::Config
		+ cumulus_pallet_xcmp_queue::Config
		+ pallet_xcm_bridge_hub_router::Config<XcmBridgeHubRouterInstance>
		+ pallet_timestamp::Config,
	AllPalletsWithoutSystem:
		OnInitialize<BlockNumberFor<Runtime>> + OnFinalize<BlockNumberFor<Runtime>>,
	AccountIdOf<Runtime>: Into<[u8; 32]>,
	ValidatorIdOf<Runtime>: From<AccountIdOf<Runtime>>,
	BalanceOf<Runtime>: From<Balance>,
	<Runtime as pallet_balances::Config>::Balance: From<Balance> + Into<u128>,
	XcmConfig: xcm_executor::Config,
	LocationToAccountId: ConvertLocation<AccountIdOf<Runtime>>,
	<Runtime as frame_system::Config>::AccountId:
		Into<<<Runtime as frame_system::Config>::RuntimeOrigin as OriginTrait>::AccountId>,
	<<Runtime as frame_system::Config>::Lookup as StaticLookup>::Source:
		From<<Runtime as frame_system::Config>::AccountId>,
	<Runtime as frame_system::Config>::AccountId: From<AccountId>,
	XcmBridgeHubRouterInstance: 'static,
{
	ExtBuilder::<Runtime>::default()
		.with_collators(collator_session_keys.collators())
		.with_session_keys(collator_session_keys.session_keys())
		.with_tracing()
		.build()
		.execute_with(|| {
			let report_bridge_status = |is_congested: bool| {
				// prepare bridge config
				let TestBridgingConfig { local_bridge_hub_location, .. } = prepare_configuration();

				// Call received XCM execution
				let xcm = if is_congested { congested_message() } else { uncongested_message() };
				let mut hash = xcm.using_encoded(sp_io::hashing::blake2_256);

				// execute xcm as XcmpQueue would do
				let outcome = XcmExecutor::<XcmConfig>::prepare_and_execute(
					local_bridge_hub_location,
					xcm,
					&mut hash,
					RuntimeHelper::<Runtime, AllPalletsWithoutSystem>::xcm_max_weight(XcmReceivedFrom::Sibling),
					Weight::zero(),
				);
				assert_ok!(outcome.ensure_complete());
				assert_eq!(is_congested, pallet_xcm_bridge_hub_router::Pallet::<Runtime, XcmBridgeHubRouterInstance>::bridge().is_congested);
			};

			report_bridge_status(true);
			report_bridge_status(false);
		})
}<|MERGE_RESOLUTION|>--- conflicted
+++ resolved
@@ -418,13 +418,9 @@
 			// additional check before
 			additional_checks_before();
 
-<<<<<<< HEAD
-			let v4_foreign_asset_id_location: xcm::v4::Location = foreign_asset_id_location.try_into().unwrap();
 			let foreign_asset_id_location_latest: Location =
-				v4_foreign_asset_id_location.try_into().unwrap();
-
-=======
->>>>>>> d944ac2f
+				foreign_asset_id_location.try_into().unwrap();
+
 			let expected_assets = Assets::from(vec![Asset {
 				id: AssetId(foreign_asset_id_location.clone()),
 				fun: Fungible(foreign_asset_id_amount_to_transfer),
