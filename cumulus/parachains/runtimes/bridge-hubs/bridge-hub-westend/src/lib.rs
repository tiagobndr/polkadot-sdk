--- conflicted
+++ resolved
@@ -1282,50 +1282,13 @@
 	};
 
 	#[test]
-	fn ensure_signed_extension_definition_is_compatible_with_relay() {
+	fn ensure_transaction_extension_definition_is_compatible_with_relay() {
 		use bp_polkadot_core::SuffixedCommonTransactionExtensionExt;
 
 		sp_io::TestExternalities::default().execute_with(|| {
-<<<<<<< HEAD
 			frame_system::BlockHash::<Runtime>::insert(BlockNumber::zero(), Hash::default());
 			let payload: TxExtension = (
 				frame_system::CheckNonZeroSender::new(),
-				frame_system::CheckSpecVersion::new(),
-				frame_system::CheckTxVersion::new(),
-				frame_system::CheckGenesis::new(),
-				frame_system::CheckEra::from(Era::Immortal),
-				frame_system::CheckNonce::from(10),
-				frame_system::CheckWeight::new(),
-				pallet_transaction_payment::ChargeTransactionPayment::from(10),
-				BridgeRejectObsoleteHeadersAndMessages,
-				(
-					bridge_to_rococo_config::OnBridgeHubWestendRefundBridgeHubRococoMessages::default(),
-				),
-				frame_metadata_hash_extension::CheckMetadataHash::new(false),
-				cumulus_primitives_storage_weight_reclaim::StorageWeightReclaim::new()
-			).into();
-
-			{
-				let bh_indirect_payload = bp_bridge_hub_westend::TransactionExtension::from_params(
-					VERSION.spec_version,
-					VERSION.transaction_version,
-					bp_runtime::TransactionEra::Immortal,
-					System::block_hash(BlockNumber::zero()),
-					10,
-					10,
-					(((), ()), ((), ())),
-				);
-				assert_eq!(payload.encode().split_last().unwrap().1, bh_indirect_payload.encode());
-				assert_eq!(
-					payload.implicit().unwrap().encode().split_last().unwrap().1,
-					bh_indirect_payload.implicit().unwrap().encode()
-				)
-			}
-		});
-=======
-            frame_system::BlockHash::<Runtime>::insert(BlockNumber::zero(), Hash::default());
-            let payload: SignedExtra = (
-                frame_system::CheckNonZeroSender::new(),
                 frame_system::CheckSpecVersion::new(),
                 frame_system::CheckTxVersion::new(),
                 frame_system::CheckGenesis::new(),
@@ -1337,12 +1300,12 @@
                 (
                     bridge_to_rococo_config::OnBridgeHubWestendRefundBridgeHubRococoMessages::default(),
                 ),
-                cumulus_primitives_storage_weight_reclaim::StorageWeightReclaim::new(),
                 frame_metadata_hash_extension::CheckMetadataHash::new(false),
-            );
-
-            {
-                let bh_indirect_payload = bp_bridge_hub_westend::SignedExtension::from_params(
+				cumulus_primitives_storage_weight_reclaim::StorageWeightReclaim::new(),
+			);
+
+			{
+				let bh_indirect_payload = bp_bridge_hub_westend::TransactionExtension::from_params(
                     VERSION.spec_version,
                     VERSION.transaction_version,
                     bp_runtime::TransactionEra::Immortal,
@@ -1351,13 +1314,12 @@
                     10,
                     (((), ()), ((), ())),
                 );
-                assert_eq!(payload.encode().split_last().unwrap().1, bh_indirect_payload.encode());
+				assert_eq!(payload.encode().split_last().unwrap().1, bh_indirect_payload.encode());
                 assert_eq!(
-                    payload.additional_signed().unwrap().encode().split_last().unwrap().1,
-                    bh_indirect_payload.additional_signed().unwrap().encode()
+                    payload.implicit().unwrap().encode().split_last().unwrap().1,
+                    bh_indirect_payload.implicit().unwrap().encode()
                 )
-            }
-        });
->>>>>>> b78d7955
+			}
+		});
 	}
 }