--- conflicted
+++ resolved
@@ -15,26 +15,15 @@
 assert_matches = { workspace = true }
 
 # Substrate
-<<<<<<< HEAD
-sp-runtime = { path = "../../../../../../../substrate/primitives/runtime", default-features = false }
-frame-support = { path = "../../../../../../../substrate/frame/support", default-features = false }
-pallet-balances = { path = "../../../../../../../substrate/frame/balances", default-features = false }
-pallet-assets = { path = "../../../../../../../substrate/frame/assets", default-features = false }
-pallet-asset-conversion = { path = "../../../../../../../substrate/frame/asset-conversion", default-features = false }
-pallet-asset-rewards = { path = "../../../../../../../substrate/frame/asset-rewards", default-features = false }
-pallet-message-queue = { path = "../../../../../../../substrate/frame/message-queue", default-features = false }
-pallet-treasury = { path = "../../../../../../../substrate/frame/treasury", default-features = false }
-pallet-utility = { path = "../../../../../../../substrate/frame/utility", default-features = false }
-=======
 sp-runtime = { workspace = true }
 frame-support = { workspace = true }
 pallet-balances = { workspace = true }
 pallet-assets = { workspace = true }
+pallet-asset-rewards = { workspace = true }
 pallet-asset-conversion = { workspace = true }
 pallet-message-queue = { workspace = true }
 pallet-treasury = { workspace = true }
 pallet-utility = { workspace = true }
->>>>>>> 7a2592e8
 
 # Polkadot
 xcm = { workspace = true }
